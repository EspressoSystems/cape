--- conflicted
+++ resolved
@@ -197,38 +197,6 @@
     let (network, mut wallet) =
         create_backend_and_sender_wallet(&mut rng, &universal_param, &args.storage).await;
 
-<<<<<<< HEAD
-=======
-    let my_asset = wallet
-        .define_asset(&[], AssetPolicy::default())
-        .await
-        .expect("failed to define asset");
-    event!(Level::INFO, "defined a new asset type: {}", my_asset.code);
-    let address = wallet.pub_keys().await[0].address();
-
-    // Mint some custom asset
-    if wallet.balance_breakdown(&address, &my_asset.code).await == 0 {
-        event!(Level::INFO, "minting my asset type {}", my_asset.code);
-        loop {
-            let txn = wallet
-                .mint(&address, 1, &my_asset.code, 1u64 << 32, address.clone())
-                .await
-                .expect("failed to generate mint transaction");
-            let status = wallet
-                .await_transaction(&txn)
-                .await
-                .expect("error waiting for mint to complete");
-            if status.succeeded() {
-                break;
-            }
-            // The mint transaction is allowed to fail due to contention from other clients.
-            event!(Level::WARN, "mint transaction failed, retrying...");
-            retry_delay().await;
-        }
-        event!(Level::INFO, "minted custom asset");
-    }
-
->>>>>>> f464fdc9
     //sponsor some token
     let erc20_contract = deploy_erc20_token().await;
     sponsor_simple_token(&mut wallet, &erc20_contract)
@@ -236,13 +204,6 @@
         .unwrap();
     let address = wallet.pub_keys().await[0].address();
     balances.insert(address.clone(), HashMap::new());
-<<<<<<< HEAD
-=======
-    balances.get_mut(&address).unwrap().insert(
-        my_asset.code,
-        wallet.balance_breakdown(&address, &my_asset.code).await,
-    );
->>>>>>> f464fdc9
 
     let mut wallets = vec![];
     let mut public_keys = vec![];
@@ -268,10 +229,10 @@
                 let address = minter.pub_keys().await[0].address();
                 let asset = mint_token(minter).await.unwrap();
                 event!(Level::INFO, "minted custom asset.  Code: {}", asset.code);
-                balances
-                    .get_mut(&address)
-                    .unwrap()
-                    .insert(asset.code, minter.balance(&address, &asset.code).await);
+                balances.get_mut(&address).unwrap().insert(
+                    asset.code,
+                    minter.balance_breakdown(&address, &asset.code).await,
+                );
             }
             OperationType::Transfer => {
                 let sender = wallets.choose_mut(&mut rng).unwrap();
