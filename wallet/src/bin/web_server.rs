--- conflicted
+++ resolved
@@ -107,11 +107,7 @@
     };
     use jf_cap::{
         keys::{AuditorKeyPair, FreezerKeyPair, UserKeyPair},
-<<<<<<< HEAD
-        structs::AssetCode,
-=======
-        structs::{AssetCode, AssetDefinition, AssetPolicy},
->>>>>>> ba00c6ec
+        structs::{AssetCode, AssetPolicy},
     };
     use net::{client, UserAddress};
     use seahorse::{
