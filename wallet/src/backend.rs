<<<<<<< HEAD
use crate::{
    mocks::MockCapeLedger, mocks::MockCapeNetwork, testing::port, CapeWalletBackend,
    CapeWalletError, EthMiddleware,
};
=======
use crate::{mocks::MockCapeLedger, CapeWalletBackend, CapeWalletError};
use address_book::{address_book_port, InsertPubKey};
>>>>>>> ddbd7058
use async_std::sync::{Arc, Mutex, MutexGuard};
use async_trait::async_trait;
use cap_rust_sandbox::{
    deploy::EthMiddleware,
    ledger::{CapeLedger, CapeNullifierSet, CapeTransition},
    state::{Erc20Code, EthereumAddr},
    types::CAPE,
};
use ethers::{
    core::k256::ecdsa::SigningKey,
    prelude::{
        coins_bip39::English, Address, Http, LocalWallet as LocalEthWallet, MnemonicBuilder,
        Provider, SignerMiddleware, Wallet as EthWallet,
    },
    providers::Middleware,
    signers::Signer,
};
use futures::Stream;
use jf_cap::{
    keys::{UserAddress, UserKeyPair, UserPubKey},
    proof::UniversalParam,
    structs::{AssetDefinition, Nullifier, ReceiverMemo, RecordOpening},
    Signature, TransactionVerifyingKey,
};
use key_set::VerifierKeySet;
use net::client::parse_error_body;
use rand_chacha::{rand_core::SeedableRng, ChaChaRng};
use reef::Ledger;
use relayer::testing::start_minimal_relayer_for_test;
use seahorse::{
    events::{EventIndex, EventSource, LedgerEvent},
    hd,
    loader::WalletLoader,
    persistence::AtomicWalletStorage,
    WalletBackend, WalletState,
};
use serde::{de::DeserializeOwned, Serialize};
use std::convert::{TryFrom, TryInto};
use std::pin::Pin;
use surf::Url;

fn get_provider() -> Provider<Http> {
    let rpc_url = match std::env::var("RPC_URL") {
        Ok(val) => val,
        Err(_) => "http://localhost:8545".to_string(),
    };
    Provider::<Http>::try_from(rpc_url).expect("could not instantiate HTTP Provider")
}

pub struct CapeBackend<'a, Meta: Serialize + DeserializeOwned> {
    universal_param: &'a UniversalParam,
    relayer: surf::Client,
    contract: CAPE<EthMiddleware>,
    storage: Arc<Mutex<AtomicWalletStorage<'a, CapeLedger, Meta>>>,
    key_stream: hd::KeyTree,
    eth_wallet: EthWallet<SigningKey>,
    mock_eqs: Arc<Mutex<MockCapeLedger<'a>>>,
}

impl<'a, Meta: Serialize + DeserializeOwned + Send> CapeBackend<'a, Meta> {
    pub async fn new(
        universal_param: &'a UniversalParam,
        relayer_url: Url,
        contract_address: Address,
        eth_mnemonic: Option<String>,
        mock_eqs: Arc<Mutex<MockCapeLedger<'a>>>,
        loader: &mut impl WalletLoader<CapeLedger, Meta = Meta>,
    ) -> Result<CapeBackend<'a, Meta>, CapeWalletError> {
        let relayer: surf::Client = surf::Config::default()
            .set_base_url(relayer_url)
            .try_into()
            .unwrap();
        let relayer = relayer.with(parse_error_body::<relayer::Error>);

        // Create an Ethereum wallet to talk to the CAPE contract.
        let provider = get_provider();
        let chain_id = provider.get_chainid().await.unwrap().as_u64();
        // If mnemonic is set, try to use it to create a wallet, otherwise create a random wallet.
        let eth_wallet = match eth_mnemonic {
            Some(mnemonic) => MnemonicBuilder::<English>::default()
                .phrase(mnemonic.as_str())
                .build()
                .map_err(|err| CapeWalletError::Failed {
                    msg: format!("failed to open ETH wallet: {}", err),
                })?,
            None => LocalEthWallet::new(&mut ChaChaRng::from_entropy()),
        }
        .with_chain_id(chain_id);
        let client = Arc::new(SignerMiddleware::new(provider, eth_wallet.clone()));
        let contract = CAPE::new(contract_address, client);

        let storage = AtomicWalletStorage::new(loader, 1024)?;
        let key_stream = storage.key_stream();

        Ok(Self {
            universal_param,
            relayer,
            contract,
            storage: Arc::new(Mutex::new(storage)),
            key_stream,
            eth_wallet,
            mock_eqs,
        })
    }
}

#[async_trait]
impl<'a, Meta: Serialize + DeserializeOwned + Send> WalletBackend<'a, CapeLedger>
    for CapeBackend<'a, Meta>
{
    type Storage = AtomicWalletStorage<'a, CapeLedger, Meta>;
    type EventStream = Pin<Box<dyn Stream<Item = (LedgerEvent<CapeLedger>, EventSource)> + Send>>;

    async fn storage<'l>(&'l mut self) -> MutexGuard<'l, Self::Storage> {
        self.storage.lock().await
    }

    fn key_stream(&self) -> hd::KeyTree {
        self.key_stream.clone()
    }

    async fn submit(&mut self, txn: CapeTransition) -> Result<(), CapeWalletError> {
        match &txn {
            CapeTransition::Transaction(txn) => {
                self.relayer
                    .post("submit")
                    .body_json(txn)
                    .map_err(|err| CapeWalletError::Failed {
                        msg: err.to_string(),
                    })?
                    .send()
                    .await
                    .map_err(|err| CapeWalletError::Failed {
                        msg: format!("relayer error: {}", err),
                    })?;
            }
            CapeTransition::Wrap {
                ro,
                erc20_code,
                src_addr,
            } => {
                // Wraps don't go through the relayer, they go directly to the contract.
                // TODO wraps shouldn't go through here at all, they should be submitted by the
                // frontend using Metamask.
                self.contract
                    .deposit_erc_20((**ro).clone().into(), erc20_code.clone().into())
                    .from(Address::from(src_addr.clone()))
                    .send()
                    .await
                    .map_err(|err| CapeWalletError::Failed {
                        msg: format!("error building CAPE::depositErc20 transaction: {}", err),
                    })?
                    .await
                    .map_err(|err| CapeWalletError::Failed {
                        msg: format!("error submitting CAPE::depositErc20 transaction: {}", err),
                    })?;
            }
        }

        // The mock EQS is not connected to the real contract, so we have to update it by explicitly
        // passing it the submitted transaction. This should not fail, since the submission to the
        // contract above succeded, and the mock EQS is supposed to be tracking the contract state.
        self.mock_eqs.lock().await.submit(txn).unwrap();

        Ok(())
    }

    ////////////////////////////////////////////////////////////////////////////////////////////////
    // The remaining backend methods are still mocked, pending completion of the EQS
    //

    async fn create(&mut self) -> Result<WalletState<'a, CapeLedger>, CapeWalletError> {
        let state = self
            .mock_eqs
            .lock()
            .await
            .network()
            .create_wallet(self.universal_param)?;
        self.storage().await.create(&state).await?;
        Ok(state)
    }

    async fn subscribe(&self, from: EventIndex, to: Option<EventIndex>) -> Self::EventStream {
        self.mock_eqs.lock().await.network().subscribe(from, to)
    }

    async fn get_public_key(&self, address: &UserAddress) -> Result<UserPubKey, CapeWalletError> {
        let address_bytes = bincode::serialize(address).unwrap();
        let mut response = surf::post(format!(
            "http://localhost:{}/request_pubkey",
            address_book_port()
        ))
        .content_type(surf::http::mime::BYTE_STREAM)
        .body_bytes(&address_bytes)
        .await
        .map_err(|err| CapeWalletError::Failed {
            msg: format!("error requesting public key: {}", err),
        })?;
        let bytes = response.body_bytes().await.unwrap();
        let pub_key: UserPubKey = bincode::deserialize(&bytes).unwrap();
        Ok(pub_key)
    }

    async fn get_nullifier_proof(
        &self,
        nullifiers: &mut CapeNullifierSet,
        nullifier: Nullifier,
    ) -> Result<(bool, ()), CapeWalletError> {
        // Try to look up the nullifier in our local cache. If it is not there, query the contract
        // and cache it.
        match nullifiers.get(nullifier) {
            Some(ret) => Ok((ret, ())),
            None => {
                let ret = self
                    .mock_eqs
                    .lock()
                    .await
                    .network()
                    .nullifier_spent(nullifier);
                nullifiers.insert(nullifier, ret);
                Ok((ret, ()))
            }
        }
    }

    async fn get_transaction(
        &self,
        block_id: u64,
        txn_id: u64,
    ) -> Result<CapeTransition, CapeWalletError> {
        self.mock_eqs
            .lock()
            .await
            .network()
            .get_transaction(block_id, txn_id)
    }

    async fn register_user_key(&mut self, key_pair: &UserKeyPair) -> Result<(), CapeWalletError> {
        let pub_key_bytes = bincode::serialize(&key_pair.pub_key()).unwrap();
        let sig = key_pair.sign(&pub_key_bytes);
        let json_request = InsertPubKey { pub_key_bytes, sig };
        match surf::post(format!(
            "http://localhost:{}/insert_pubkey",
            address_book_port()
        ))
        .content_type(surf::http::mime::JSON)
        .body_json(&json_request)
        .unwrap()
        .await
        {
            Ok(_) => Ok(()),
            Err(err) => Err(CapeWalletError::Failed {
                msg: format!("error inserting public key: {}", err),
            }),
        }
    }

    async fn post_memos(
        &mut self,
        block_id: u64,
        txn_id: u64,
        memos: Vec<ReceiverMemo>,
        sig: Signature,
    ) -> Result<(), CapeWalletError> {
        self.mock_eqs
            .lock()
            .await
            .post_memos(block_id, txn_id, memos, sig)
    }
}

#[async_trait]
impl<'a, Meta: Serialize + DeserializeOwned + Send> CapeWalletBackend<'a>
    for CapeBackend<'a, Meta>
{
    async fn register_erc20_asset(
        &mut self,
        asset: &AssetDefinition,
        erc20_code: Erc20Code,
        sponsor: EthereumAddr,
    ) -> Result<(), CapeWalletError> {
        self.contract
            .sponsor_cape_asset(erc20_code.clone().into(), asset.clone().into())
            .from(Address::from(sponsor.clone()))
            .send()
            .await
            .map_err(|err| CapeWalletError::Failed {
                msg: format!("error building CAPE::sponsorCapeAsset transaction: {}", err),
            })?
            .await
            .map_err(|err| CapeWalletError::Failed {
                msg: format!(
                    "error submitting CAPE::sponsorCapeAsset transaction: {}",
                    err
                ),
            })?;

        // Update the mock EQS to correspond with the new state of the contract. This cannot fail
        // since the update to the real contract succeeded.
        self.mock_eqs
            .lock()
            .await
            .network()
            .register_erc20(asset.clone(), erc20_code, sponsor)
            .unwrap();

        Ok(())
    }

    async fn get_wrapped_erc20_code(
        &self,
        asset: &AssetDefinition,
    ) -> Result<Erc20Code, CapeWalletError> {
        self.mock_eqs
            .lock()
            .await
            .network()
            .get_wrapped_asset(asset)
    }

    async fn wrap_erc20(
        &mut self,
        erc20_code: Erc20Code,
        src_addr: EthereumAddr,
        ro: RecordOpening,
    ) -> Result<(), CapeWalletError> {
        let txn = CapeTransition::Wrap {
            ro: Box::new(ro),
            erc20_code,
            src_addr,
        };
        self.submit(txn).await
    }

    fn eth_client(&self) -> Result<Arc<EthMiddleware>, CapeWalletError> {
        Ok(Arc::new(SignerMiddleware::new(
            get_provider(),
            self.eth_wallet.clone(),
        )))
    }
}

#[allow(clippy::needless_lifetimes)]
pub async fn create_test_network<'a>(
    rng: &mut ChaChaRng,
    universal_param: &'a UniversalParam,
) -> (UserKeyPair, Url, Address, Arc<Mutex<MockCapeLedger<'a>>>) {
    // Set up a network that includes a minimal relayer, connected to a real Ethereum
    // blockchain, as well as a mock EQS which will track the blockchain in parallel, since we
    // don't yet have a real EQS.
    let relayer_port = port().await;
    let (contract, sender_key, sender_rec, records) =
        start_minimal_relayer_for_test(relayer_port).await;
    let relayer_url = Url::parse(&format!("http://localhost:{}", relayer_port)).unwrap();
    let sender_memo = ReceiverMemo::from_ro(rng, &sender_rec, &[]).unwrap();

    let verif_crs = VerifierKeySet {
        xfr: vec![
            // For regular transfers, including non-native transfers
            TransactionVerifyingKey::Transfer(
                jf_cap::proof::transfer::preprocess(
                    universal_param,
                    2,
                    3,
                    CapeLedger::merkle_height(),
                )
                .unwrap()
                .1,
            ),
            // For burns (which currently require exactly 2 inputs and outputs, but this is an
            // artificial restriction which should be lifted)
            TransactionVerifyingKey::Transfer(
                jf_cap::proof::transfer::preprocess(
                    universal_param,
                    2,
                    2,
                    CapeLedger::merkle_height(),
                )
                .unwrap()
                .1,
            ),
        ]
        .into_iter()
        .collect(),
        freeze: vec![TransactionVerifyingKey::Freeze(
            jf_cap::proof::freeze::preprocess(universal_param, 2, CapeLedger::merkle_height())
                .unwrap()
                .1,
        )]
        .into_iter()
        .collect(),
        mint: TransactionVerifyingKey::Mint(
            jf_cap::proof::mint::preprocess(universal_param, CapeLedger::merkle_height())
                .unwrap()
                .1,
        ),
    };
    let mut mock_eqs = MockCapeLedger::new(MockCapeNetwork::new(
        verif_crs,
        records,
        vec![(sender_memo, 0)],
    ));
    mock_eqs.set_block_size(1).unwrap();
    // The minimal test relayer does not block transactions, so the mock EQS shouldn't
    // either.
    let mock_eqs = Arc::new(Mutex::new(mock_eqs));

    (sender_key, relayer_url, contract.address(), mock_eqs)
}
#[cfg(test)]
pub mod test {
    use super::*;
    use crate::{
        mocks::{MockCapeNetwork, MockCapeWalletLoader},
        testing::port,
        CapeWallet, CapeWalletExt,
    };
    use address_book::{init_web_server, wait_for_server};
    use cap_rust_sandbox::{deploy::deploy_erc20_token, types::SimpleToken};
    use ethers::types::{TransactionRequest, U256};
    use jf_cap::{
        keys::UserKeyPair,
        structs::{AssetCode, AssetPolicy},
        testing_apis::universal_setup_for_test,
        TransactionVerifyingKey,
    };
    use key_set::VerifierKeySet;
    use rand_chacha::{rand_core::SeedableRng, ChaChaRng};
    use reef::Ledger;
    use relayer::testing::start_minimal_relayer_for_test;
    use seahorse::testing::await_transaction;
    use std::path::PathBuf;
    use std::time::Duration;
    use tempdir::TempDir;
    use tide::log::LevelFilter;

<<<<<<< HEAD
=======
    async fn create_test_network<'a>(
        rng: &mut ChaChaRng,
        universal_param: &'a UniversalParam,
    ) -> (UserKeyPair, Url, Address, Arc<Mutex<MockCapeLedger<'a>>>) {
        init_web_server(LevelFilter::Error)
            .await
            .expect("Failed to run server.");
        wait_for_server().await;

        // Set up a network that includes a minimal relayer, connected to a real Ethereum
        // blockchain, as well as a mock EQS which will track the blockchain in parallel, since we
        // don't yet have a real EQS.
        let relayer_port = port().await;
        let (contract, sender_key, sender_rec, records) =
            start_minimal_relayer_for_test(relayer_port).await;
        let relayer_url = Url::parse(&format!("http://localhost:{}", relayer_port)).unwrap();
        let sender_memo = ReceiverMemo::from_ro(rng, &sender_rec, &[]).unwrap();

        let verif_crs = VerifierKeySet {
            xfr: vec![
                // For regular transfers, including non-native transfers
                TransactionVerifyingKey::Transfer(
                    jf_cap::proof::transfer::preprocess(
                        &universal_param,
                        2,
                        3,
                        CapeLedger::merkle_height(),
                    )
                    .unwrap()
                    .1,
                ),
                // For burns (which currently require exactly 2 inputs and outputs, but this is an
                // artificial restriction which should be lifted)
                TransactionVerifyingKey::Transfer(
                    jf_cap::proof::transfer::preprocess(
                        &universal_param,
                        2,
                        2,
                        CapeLedger::merkle_height(),
                    )
                    .unwrap()
                    .1,
                ),
            ]
            .into_iter()
            .collect(),
            freeze: vec![TransactionVerifyingKey::Freeze(
                jf_cap::proof::freeze::preprocess(&universal_param, 2, CapeLedger::merkle_height())
                    .unwrap()
                    .1,
            )]
            .into_iter()
            .collect(),
            mint: TransactionVerifyingKey::Mint(
                jf_cap::proof::mint::preprocess(&universal_param, CapeLedger::merkle_height())
                    .unwrap()
                    .1,
            ),
        };
        let mut mock_eqs = MockCapeLedger::new(MockCapeNetwork::new(
            verif_crs,
            records,
            vec![(sender_memo, 0)],
        ));
        mock_eqs.set_block_size(1).unwrap();
        // The minimal test relayer does not block transactions, so the mock EQS shouldn't
        // either.
        let mock_eqs = Arc::new(Mutex::new(mock_eqs));

        (sender_key, relayer_url, contract.address(), mock_eqs)
    }

>>>>>>> ddbd7058
    #[async_std::test]
    async fn test_transfer() {
        let mut rng = ChaChaRng::from_seed([1u8; 32]);
        let universal_param = universal_setup_for_test(2usize.pow(16), &mut rng).unwrap();
        let (sender_key, relayer_url, contract_address, mock_eqs) =
            create_test_network(&mut rng, &universal_param).await;

        // Create a sender wallet and add the key pair that owns the faucet record.
        let sender_dir = TempDir::new("cape_wallet_backend_test").unwrap();
        let mut sender_loader = MockCapeWalletLoader {
            path: PathBuf::from(sender_dir.path()),
            key: hd::KeyTree::random(&mut rng).unwrap().0,
        };
        let sender_backend = CapeBackend::new(
            &universal_param,
            relayer_url.clone(),
            contract_address,
            None,
            mock_eqs.clone(),
            &mut sender_loader,
        )
        .await
        .unwrap();
        let mut sender = CapeWallet::new(sender_backend).await.unwrap();
        sender
            .add_user_key(sender_key.clone(), EventIndex::default())
            .await
            .unwrap();
        // Wait for the wallet to register the balance belonging to the key, from the initial grant
        // records. Depending on exactly when the key was added relative to the background event
        // handling thread, the relevant events may be processed by either the event handling thread
        // or the key scan thread, so we will wait for both of them to complete.
        sender.sync(mock_eqs.lock().await.now()).await.unwrap();
        sender.await_key_scan(&sender_key.address()).await.unwrap();
        let total_balance = sender
            .balance(&sender_key.address(), &AssetCode::native())
            .await;
        assert!(total_balance > 0);

        // Create an empty receiver wallet, and generating a receiving key.
        let receiver_dir = TempDir::new("cape_wallet_backend_test").unwrap();
        let mut receiver_loader = MockCapeWalletLoader {
            path: PathBuf::from(receiver_dir.path()),
            key: hd::KeyTree::random(&mut rng).unwrap().0,
        };
        let receiver_backend = CapeBackend::new(
            &universal_param,
            relayer_url.clone(),
            contract_address,
            None,
            mock_eqs.clone(),
            &mut receiver_loader,
        )
        .await
        .unwrap();
        let mut receiver = CapeWallet::new(receiver_backend).await.unwrap();
        let receiver_key = receiver.generate_user_key(None).await.unwrap();

        // Transfer from sender to receiver.
        let receipt = sender
            .transfer(
                &sender_key.address(),
                &AssetCode::native(),
                &[(receiver_key.address(), 2)],
                1,
            )
            .await
            .unwrap();
        await_transaction(&receipt, &sender, &[&receiver]).await;
        assert_eq!(
            sender
                .balance(&sender_key.address(), &AssetCode::native())
                .await,
            total_balance - 3
        );
        assert_eq!(
            receiver
                .balance(&receiver_key.address(), &AssetCode::native())
                .await,
            2
        );

        // Transfer back, just to make sure the receiver is actually able to spend the records it
        // received.
        let receipt = receiver
            .transfer(
                &receiver_key.address(),
                &AssetCode::native(),
                &[(sender_key.address(), 1)],
                1,
            )
            .await
            .unwrap();
        await_transaction(&receipt, &receiver, &[&sender]).await;
        assert_eq!(
            sender
                .balance(&sender_key.address(), &AssetCode::native())
                .await,
            total_balance - 2
        );
        assert_eq!(
            receiver
                .balance(&receiver_key.address(), &AssetCode::native())
                .await,
            0
        );
    }

    #[async_std::test]
    async fn test_anonymous_erc20_transfer() {
        let mut rng = ChaChaRng::from_seed([1u8; 32]);
        let universal_param = universal_setup_for_test(2usize.pow(16), &mut rng).unwrap();
        let (wrapper_key, relayer_url, contract_address, mock_eqs) =
            create_test_network(&mut rng, &universal_param).await;

        // Create a wallet to sponsor an asset and a different wallet to deposit (we should be able
        // to deposit from an account other than the sponsor).
        let sponsor_dir = TempDir::new("cape_wallet_backend_test").unwrap();
        let mut sponsor_loader = MockCapeWalletLoader {
            path: PathBuf::from(sponsor_dir.path()),
            key: hd::KeyTree::random(&mut rng).unwrap().0,
        };
        let sponsor_backend = CapeBackend::new(
            &universal_param,
            relayer_url.clone(),
            contract_address.clone(),
            None,
            mock_eqs.clone(),
            &mut sponsor_loader,
        )
        .await
        .unwrap();
        let mut sponsor = CapeWallet::new(sponsor_backend).await.unwrap();
        let sponsor_key = sponsor.generate_user_key(None).await.unwrap();
        let sponsor_eth_addr = sponsor.eth_address().await.unwrap();

        let wrapper_dir = TempDir::new("cape_wallet_backend_test").unwrap();
        let mut wrapper_loader = MockCapeWalletLoader {
            path: PathBuf::from(wrapper_dir.path()),
            key: hd::KeyTree::random(&mut rng).unwrap().0,
        };
        let wrapper_backend = CapeBackend::new(
            &universal_param,
            relayer_url.clone(),
            contract_address.clone(),
            None,
            mock_eqs.clone(),
            &mut wrapper_loader,
        )
        .await
        .unwrap();
        let mut wrapper = CapeWallet::new(wrapper_backend).await.unwrap();
        let wrapper_eth_addr = wrapper.eth_address().await.unwrap();

        // Add the faucet key to the wrapper wallet, so that they have the native tokens they need
        // to pay the fee to transfer the wrapped tokens.
        wrapper
            .add_user_key(wrapper_key.clone(), EventIndex::default())
            .await
            .unwrap();
        // Wait for the wrapper to register the balance belonging to the key, from the initial grant
        // records. Depending on exactly when the key was added relative to the background event
        // handling thread, the relevant events may be processed by either the event handling thread
        // or the key scan thread, so we will wait for both of them to complete.
        wrapper.sync(mock_eqs.lock().await.now()).await.unwrap();
        wrapper
            .await_key_scan(&wrapper_key.address())
            .await
            .unwrap();
        let total_native_balance = wrapper
            .balance(&wrapper_key.address(), &AssetCode::native())
            .await;
        assert!(total_native_balance > 0);

        // Fund the Ethereum wallets for contract calls.
        let provider = get_provider().interval(Duration::from_millis(100u64));
        let accounts = provider.get_accounts().await.unwrap();
        assert!(!accounts.is_empty());
        for wallet in [&sponsor, &wrapper] {
            let tx = TransactionRequest::new()
                .to(Address::from(wallet.eth_address().await.unwrap()))
                .value(ethers::utils::parse_ether(U256::from(1)).unwrap())
                .from(accounts[0]);
            provider
                .send_transaction(tx, None)
                .await
                .unwrap()
                .await
                .unwrap();
        }

        // Sponsor a CAPE asset corresponding to an ERC20 token.
        let erc20_contract = deploy_erc20_token().await;
        let cape_asset = sponsor
            .sponsor(
                erc20_contract.address().into(),
                sponsor_eth_addr.clone(),
                AssetPolicy::default(),
            )
            .await
            .unwrap();

        // Prepare to wrap: approve the transfer from the wrapper's ETH wallet to the CAPE contract.
        SimpleToken::new(
            erc20_contract.address(),
            wrapper.eth_client().await.unwrap(),
        )
        .approve(contract_address, 100.into())
        .send()
        .await
        .unwrap()
        .await
        .unwrap();

        // Prepare to wrap: deposit some ERC20 tokens into the wrapper's ETH wallet.
        erc20_contract
            .transfer(wrapper_eth_addr.clone().into(), 100.into())
            .send()
            .await
            .unwrap()
            .await
            .unwrap();
        assert_eq!(
            erc20_contract
                .balance_of(wrapper_eth_addr.clone().into())
                .call()
                .await
                .unwrap(),
            100.into()
        );

        // Deposit some ERC20 into the CAPE contract.
        wrapper
            .wrap(
                wrapper_eth_addr.clone().into(),
                cape_asset.clone(),
                wrapper_key.address(),
                100,
            )
            .await
            .unwrap();
        assert_eq!(
            erc20_contract
                .balance_of(wrapper_eth_addr.clone().into())
                .call()
                .await
                .unwrap(),
            0.into()
        );

        // To force the wrap to be processed, we need to submit a block of CAPE transactions. We'll
        // transfer some native tokens from `wrapper` to `sponsor`.
        let receipt = wrapper
            .transfer(
                &wrapper_key.address(),
                &AssetCode::native(),
                &[(sponsor_key.address(), 1)],
                1,
            )
            .await
            .unwrap();
        await_transaction(&receipt, &wrapper, &[&sponsor]).await;
        assert_eq!(
            wrapper
                .balance(&wrapper_key.address(), &AssetCode::native())
                .await,
            total_native_balance - 2
        );
        assert_eq!(
            sponsor
                .balance(&sponsor_key.address(), &AssetCode::native())
                .await,
            1
        );
        // The transfer transaction caused the wrap record to be created.
        assert_eq!(
            wrapper
                .balance(&wrapper_key.address(), &cape_asset.code)
                .await,
            100
        );

        // Make sure the wrapper can access the wrapped tokens, by transferring them to someone else
        // (we'll reuse the `sponsor` wallet, but this could be a separate role).
        let receipt = wrapper
            .transfer(
                &wrapper_key.address(),
                &cape_asset.code,
                &[(sponsor_key.address(), 100)],
                1,
            )
            .await
            .unwrap();
        await_transaction(&receipt, &wrapper, &[&sponsor]).await;
        assert_eq!(
            wrapper
                .balance(&wrapper_key.address(), &cape_asset.code)
                .await,
            0
        );
        assert_eq!(
            sponsor
                .balance(&sponsor_key.address(), &cape_asset.code)
                .await,
            100
        );

        // Finally, withdraw the wrapped tokens back into the ERC20 token type.
        let receipt = sponsor
            .burn(
                &sponsor_key.address(),
                sponsor_eth_addr.clone().into(),
                &cape_asset.code,
                100,
                1,
            )
            .await
            .unwrap();
        await_transaction(&receipt, &sponsor, &[]).await;
        assert_eq!(
            sponsor
                .balance(&sponsor_key.address(), &cape_asset.code)
                .await,
            0
        );
        assert_eq!(
            erc20_contract
                .balance_of(sponsor_eth_addr.into())
                .call()
                .await
                .unwrap(),
            100.into()
        );
    }
}<|MERGE_RESOLUTION|>--- conflicted
+++ resolved
@@ -1,12 +1,8 @@
-<<<<<<< HEAD
 use crate::{
     mocks::MockCapeLedger, mocks::MockCapeNetwork, testing::port, CapeWalletBackend,
-    CapeWalletError, EthMiddleware,
+    CapeWalletError,
 };
-=======
-use crate::{mocks::MockCapeLedger, CapeWalletBackend, CapeWalletError};
-use address_book::{address_book_port, InsertPubKey};
->>>>>>> ddbd7058
+use address_book::{address_book_port, init_web_server, wait_for_server, InsertPubKey};
 use async_std::sync::{Arc, Mutex, MutexGuard};
 use async_trait::async_trait;
 use cap_rust_sandbox::{
@@ -47,6 +43,7 @@
 use std::convert::{TryFrom, TryInto};
 use std::pin::Pin;
 use surf::Url;
+use tide::log::LevelFilter;
 
 fn get_provider() -> Provider<Http> {
     let rpc_url = match std::env::var("RPC_URL") {
@@ -354,6 +351,11 @@
     rng: &mut ChaChaRng,
     universal_param: &'a UniversalParam,
 ) -> (UserKeyPair, Url, Address, Arc<Mutex<MockCapeLedger<'a>>>) {
+    init_web_server(LevelFilter::Error)
+        .await
+        .expect("Failed to run server.");
+    wait_for_server().await;
+
     // Set up a network that includes a minimal relayer, connected to a real Ethereum
     // blockchain, as well as a mock EQS which will track the blockchain in parallel, since we
     // don't yet have a real EQS.
@@ -416,6 +418,7 @@
 
     (sender_key, relayer_url, contract.address(), mock_eqs)
 }
+
 #[cfg(test)]
 pub mod test {
     use super::*;
@@ -443,81 +446,6 @@
     use tempdir::TempDir;
     use tide::log::LevelFilter;
 
-<<<<<<< HEAD
-=======
-    async fn create_test_network<'a>(
-        rng: &mut ChaChaRng,
-        universal_param: &'a UniversalParam,
-    ) -> (UserKeyPair, Url, Address, Arc<Mutex<MockCapeLedger<'a>>>) {
-        init_web_server(LevelFilter::Error)
-            .await
-            .expect("Failed to run server.");
-        wait_for_server().await;
-
-        // Set up a network that includes a minimal relayer, connected to a real Ethereum
-        // blockchain, as well as a mock EQS which will track the blockchain in parallel, since we
-        // don't yet have a real EQS.
-        let relayer_port = port().await;
-        let (contract, sender_key, sender_rec, records) =
-            start_minimal_relayer_for_test(relayer_port).await;
-        let relayer_url = Url::parse(&format!("http://localhost:{}", relayer_port)).unwrap();
-        let sender_memo = ReceiverMemo::from_ro(rng, &sender_rec, &[]).unwrap();
-
-        let verif_crs = VerifierKeySet {
-            xfr: vec![
-                // For regular transfers, including non-native transfers
-                TransactionVerifyingKey::Transfer(
-                    jf_cap::proof::transfer::preprocess(
-                        &universal_param,
-                        2,
-                        3,
-                        CapeLedger::merkle_height(),
-                    )
-                    .unwrap()
-                    .1,
-                ),
-                // For burns (which currently require exactly 2 inputs and outputs, but this is an
-                // artificial restriction which should be lifted)
-                TransactionVerifyingKey::Transfer(
-                    jf_cap::proof::transfer::preprocess(
-                        &universal_param,
-                        2,
-                        2,
-                        CapeLedger::merkle_height(),
-                    )
-                    .unwrap()
-                    .1,
-                ),
-            ]
-            .into_iter()
-            .collect(),
-            freeze: vec![TransactionVerifyingKey::Freeze(
-                jf_cap::proof::freeze::preprocess(&universal_param, 2, CapeLedger::merkle_height())
-                    .unwrap()
-                    .1,
-            )]
-            .into_iter()
-            .collect(),
-            mint: TransactionVerifyingKey::Mint(
-                jf_cap::proof::mint::preprocess(&universal_param, CapeLedger::merkle_height())
-                    .unwrap()
-                    .1,
-            ),
-        };
-        let mut mock_eqs = MockCapeLedger::new(MockCapeNetwork::new(
-            verif_crs,
-            records,
-            vec![(sender_memo, 0)],
-        ));
-        mock_eqs.set_block_size(1).unwrap();
-        // The minimal test relayer does not block transactions, so the mock EQS shouldn't
-        // either.
-        let mock_eqs = Arc::new(Mutex::new(mock_eqs));
-
-        (sender_key, relayer_url, contract.address(), mock_eqs)
-    }
-
->>>>>>> ddbd7058
     #[async_std::test]
     async fn test_transfer() {
         let mut rng = ChaChaRng::from_seed([1u8; 32]);
