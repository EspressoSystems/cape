--- conflicted
+++ resolved
@@ -30,14 +30,9 @@
 markdown = "0.3"
 net = { git = "ssh://git@github.com/SpectrumXYZ/net.git" }
 rand_chacha = "0.3.1"
-<<<<<<< HEAD
-reef = { git = "ssh://git@github.com/SpectrumXYZ/reef.git", rev = "6e3e7f683d2f8c1c1da662301f8ca8c2863018cc" }
 regex = "1.5.4"
-seahorse = { path = "/Users/keyao/Code/seahorse", features = ["testing"] }
-=======
 reef = { git = "ssh://git@github.com/SpectrumXYZ/reef.git" }
-seahorse = { git = "ssh://git@github.com/SpectrumXYZ/seahorse.git", features = ["testing"] }
->>>>>>> a3a3e1fd
+seahorse = { git = "ssh://git@github.com/SpectrumXYZ/seahorse.git", rev = "e3665f8731d1da3373827284e16bca98d839bbe8", features = ["testing"] }
 serde = { version = "1.0.123", features = ["derive", "rc"] }
 serde_derive = "1.0.118"
 serde_json = "1.0.61"
