--- conflicted
+++ resolved
@@ -409,13 +409,6 @@
                 event!(Level::INFO, "Wrapping");
                 let wrapper = wallets.choose_mut(&mut rng).unwrap();
                 let wrapper_key = wrapper.pub_keys().await[0].clone();
-<<<<<<< HEAD
-                let asset_def = wrapper
-                    .define_asset("my-asset".into(), &[], AssetPolicy::default())
-                    .await
-                    .expect("failed to define asset");
-=======
->>>>>>> e67814ef
                 wrap_simple_token(
                     wrapper,
                     &wrapper_key.address(),
