--- conflicted
+++ resolved
@@ -1008,33 +1008,13 @@
             .unwrap();
 
         // Sponsor an asset.
-<<<<<<< HEAD
-        let sponsored_asset = server
+        let asset = server
             .post::<sol::AssetDefinition>(&format!(
                 "buildsponsor/erc20/{:#x}/sponsor/{:#x}",
                 erc20_code, sponsor_addr
             ))
             .await
             .unwrap();
-        server
-            .client
-            .post(&format!(
-                "submitsponsor/erc20/{:#x}/sponsor/{:#x}",
-=======
-        let asset = server
-            .post::<sol::AssetDefinition>(&format!(
-                "buildsponsor/erc20/{:#x}/sponsor/{:#x}",
->>>>>>> b43870f6
-                erc20_code, sponsor_addr
-            ))
-            .body_json(&sponsored_asset)
-            .unwrap()
-            .send()
-            .await
-            .unwrap();
-<<<<<<< HEAD
-        let sponsored_asset: JfAssetDefinition = sponsored_asset.into();
-=======
         server
             .client
             .post(&format!(
@@ -1047,7 +1027,6 @@
             .await
             .unwrap();
         let asset: JfAssetDefinition = asset.into();
->>>>>>> b43870f6
 
         // Create an address to receive the wrapped asset.
         server.post::<PubKey>("newkey/sending").await.unwrap();
@@ -1057,24 +1036,15 @@
 
         // buildwrap should fail if the destination or asset is invalid.
         let invalid_destination = UserAddress::from(UserKeyPair::generate(&mut rng).address());
-<<<<<<< HEAD
         let invalid_code = AssetCode::dummy();
         server
             .post::<String>(&format!(
                 "buildwrap/destination/{}/asset/{}/amount/{}",
-                invalid_destination, sponsored_asset.code, 10
-=======
-        let invalid_asset = AssetDefinition::dummy();
-        server
-            .post::<()>(&format!(
-                "wrap/destination/{}/ethaddress/{:#x}/asset/{}/amount/{}",
-                invalid_destination, sponsor_addr, asset.code, 10
->>>>>>> b43870f6
+                invalid_destination, asset.code, 10
             ))
             .await
             .expect_err("buildwrap succeeded with an invalid user address");
         server
-<<<<<<< HEAD
             .post::<String>(&format!(
                 "buildwrap/destination/{}/asset/{}/amount/{}",
                 destination, invalid_code, 10
@@ -1086,19 +1056,7 @@
         let ro = server
             .post::<sol::RecordOpening>(&format!(
                 "buildwrap/destination/{}/asset/{}/amount/{}",
-                destination, sponsored_asset.code, 10
-=======
-            .post::<()>(&format!(
-                "wrap/destination/{}/ethaddress/0xinvalid/asset/{}/amount/{}",
                 destination, asset.code, 10
-            ))
-            .await
-            .expect_err("wrap succeeded with an invalid Ethereum address");
-        server
-            .post::<()>(&format!(
-                "wrap/destination/{}/ethaddress/{:#x}/asset/{}/amount/{}",
-                destination, sponsor_addr, invalid_asset, 10
->>>>>>> b43870f6
             ))
             .await
             .unwrap();
@@ -1106,7 +1064,6 @@
         // submitwrap should fail if the Ethereum address or record opening is invalid.
         let invalid_ro = sol::RecordOpening::default();
         server
-<<<<<<< HEAD
             .client
             .post(&format!("submitwrap/ethaddress/0xinvalid"))
             .body_json(&ro)
@@ -1130,12 +1087,6 @@
             .body_json(&ro)
             .unwrap()
             .send()
-=======
-            .post::<()>(&format!(
-                "wrap/destination/{}/ethaddress/{:#x}/asset/{}/amount/{}",
-                destination, sponsor_addr, asset.code, 10
-            ))
->>>>>>> b43870f6
             .await
             .unwrap();
     }
