--- conflicted
+++ resolved
@@ -92,7 +92,6 @@
 pub async fn create_test_network<'a>(
     rng: &mut ChaChaRng,
     universal_param: &'a UniversalParam,
-<<<<<<< HEAD
 ) -> (
     UserKeyPair,
     Url,
@@ -100,11 +99,7 @@
     Address,
     Arc<Mutex<MockCapeLedger<'a>>>,
 ) {
-    init_web_server(LevelFilter::Error, TransientFileStore::default())
-=======
-) -> (UserKeyPair, Url, Address, Arc<Mutex<MockCapeLedger<'a>>>) {
     init_web_server(LevelFilter::Info, TransientFileStore::default())
->>>>>>> c91d0ca7
         .await
         .expect("Failed to run server.");
     wait_for_server().await;
