--- conflicted
+++ resolved
@@ -11,15 +11,11 @@
 use crate::ledger::CapeLedger;
 use crate::types::TestRecordsMerkleTree;
 use crate::types::{SimpleToken, TestCAPE};
+use crate::universal_param::UNIVERSAL_PARAM;
 use ethers::prelude::TransactionReceipt;
 use ethers::prelude::{Address, H160, U256};
 use jf_cap::keys::{UserKeyPair, UserPubKey};
-<<<<<<< HEAD
-use jf_cap::proof::{universal_setup_for_staging, UniversalParam};
-=======
-use jf_cap::proof::universal_setup_for_staging;
 use jf_cap::proof::UniversalParam;
->>>>>>> 9e023b4f
 use jf_cap::structs::{
     AssetDefinition, BlindFactor, FeeInput, FreezeFlag, RecordOpening, TxnFeeInfo,
 };
@@ -151,12 +147,10 @@
 ) -> BurnNote {
     let mut rng = ChaChaRng::from_seed([42; 32]);
 
-    let srs = universal_setup_for_staging(2usize.pow(16), &mut rng).unwrap();
-
     // 2 inputs: fee input record and wrapped asset record
     // 2 outputs: changed fee asset record, burn output record
     let xfr_prove_key =
-        jf_cap::proof::transfer::preprocess(&srs, 2, 2, CapeLedger::merkle_height())
+        jf_cap::proof::transfer::preprocess(&*UNIVERSAL_PARAM, 2, 2, CapeLedger::merkle_height())
             .unwrap()
             .0;
     let valid_until = 2u64.pow(jf_cap::constants::MAX_TIMESTAMP_LEN as u32) - 1;
