////////////////////////////////////////////////////////////////////////////////
// The CAPE Wallet Frontend
//
// For now, this "frontend" is simply a comand-line read-eval-print loop which
// allows the user to enter commands for a wallet interactively.
//

// TODO !keyao Merge duplicate CLI code among Cape, Spectrum and Seahorse.
// Issue: https://github.com/SpectrumXYZ/cape/issues/429.

extern crate cape_wallet;
use async_std::sync::Mutex;
use cap_rust_sandbox::{
    ledger::CapeLedger,
    state::{Erc20Code, EthereumAddr},
};
use cape_wallet::{
    mocks::{MockCapeBackend, MockCapeNetwork},
    wallet::CapeWalletExt,
};
use jf_aap::{
    keys::{AuditorPubKey, FreezerPubKey},
    proof::UniversalParam,
<<<<<<< HEAD
    structs::{AssetCode, AssetDefinition, AssetPolicy, ReceiverMemo, RecordCommitment},
=======
    structs::{AssetCode, AssetPolicy},
>>>>>>> e6639c40
    MerkleTree, TransactionVerifyingKey,
};
use key_set::{KeySet, VerifierKeySet};
use net::UserAddress;
use reef::Ledger;
use seahorse::{
    cli::*,
    io::SharedIO,
    loader::{LoadMethod, LoaderMetadata, WalletLoader},
    testing::MockLedger,
    WalletError,
};
use std::any::type_name;
use std::io::Write;
use std::path::PathBuf;
use std::process::exit;
use std::str::FromStr;
use std::sync::Arc;
use structopt::StructOpt;

pub struct CapeCli;

impl<'a> CLI<'a> for CapeCli {
    type Ledger = CapeLedger;
    type Backend = MockCapeBackend<'a, LoaderMetadata>;
    type Args = Args;

    fn init_backend(
        univ_param: &'a UniversalParam,
        _args: Self::Args,
        loader: &mut impl WalletLoader<CapeLedger, Meta = LoaderMetadata>,
    ) -> Result<Self::Backend, WalletError<CapeLedger>> {
        let verif_crs = VerifierKeySet {
            mint: TransactionVerifyingKey::Mint(
                jf_aap::proof::mint::preprocess(&*univ_param, CapeLedger::merkle_height())
                    .unwrap()
                    .1,
            ),
            xfr: KeySet::new(
                vec![TransactionVerifyingKey::Transfer(
                    jf_aap::proof::transfer::preprocess(
                        &*univ_param,
                        3,
                        3,
                        CapeLedger::merkle_height(),
                    )
                    .unwrap()
                    .1,
                )]
                .into_iter(),
            )
            .unwrap(),
            freeze: KeySet::new(
                vec![TransactionVerifyingKey::Freeze(
                    jf_aap::proof::freeze::preprocess(&*univ_param, 2, CapeLedger::merkle_height())
                        .unwrap()
                        .1,
                )]
                .into_iter(),
            )
            .unwrap(),
        };
        let ledger = Arc::new(Mutex::new(MockLedger::new(MockCapeNetwork::new(
            verif_crs,
            MerkleTree::new(CapeLedger::merkle_height()).unwrap(),
            vec![],
        ))));
        MockCapeBackend::new(ledger, loader)
    }

    fn extra_commands() -> Vec<Command<'a, Self>> {
        cape_specific_cli_commands()
    }
}

<<<<<<< HEAD
cli_input_from_str! {
    bool, u64, AssetCode, AssetDefinition, AuditorPubKey, Erc20Code, EthereumAddr, EventIndex, FreezerPubKey, MerklePath, PathBuf,
    ReceiverMemo, RecordCommitment, String, UserAddress
}

impl<
        'a,
        C: CLI<'a, Ledger = CapeLedger, Backend = MockCapeBackend<'a, LoaderMetadata>>,
        T: Listable<'a, C> + CapeCliInput<'a, C>,
    > CapeCliInput<'a, C> for ListItem<T>
{
    fn parse_for_wallet(wallet: &mut Wallet<'a>, s: &str) -> Option<Self> {
        if let Ok(index) = usize::from_str(s) {
            // If the input looks like a list index, build the list for type T and get an element of
            // type T by indexing.
            let mut items = T::list_sync(wallet);
            if index < items.len() {
                Some(items.remove(index))
            } else {
                None
            }
        } else {
            // Otherwise, just parse a T directly.
            T::parse_for_wallet(wallet, s).map(|item| ListItem {
                item,
                index: 0,
                annotation: None,
            })
        }
=======
impl<'a> CLIInput<'a, CapeCli> for EthereumAddr {
    fn parse_for_wallet(_wallet: &mut Wallet<'a, CapeCli>, s: &str) -> Option<Self> {
        Self::from_str(s).ok()
>>>>>>> e6639c40
    }
}

impl<'a> CLIInput<'a, CapeCli> for Erc20Code {
    fn parse_for_wallet(_wallet: &mut Wallet<'a, CapeCli>, s: &str) -> Option<Self> {
        Self::from_str(s).ok()
    }
}

fn cape_specific_cli_commands<'a>() -> Vec<Command<'a, CapeCli>> {
    vec![
        command!(
            sponsor,
            "sponsor an asset",
            CapeCli,
            |io,
             wallet,
             erc20_code: Erc20Code,
             sponsor_addr: EthereumAddr;
             auditor: Option<AuditorPubKey>,
             freezer: Option<FreezerPubKey>,
             trace_amount: Option<bool>,
             trace_address: Option<bool>,
             trace_blind: Option<bool>,
             reveal_threshold: Option<u64>| {
                let mut policy = AssetPolicy::default();
                if let Some(auditor) = auditor {
                    policy = policy.set_auditor_pub_key(auditor);
                }
                if let Some(freezer) = freezer {
                    policy = policy.set_freezer_pub_key(freezer);
                }
                if Some(true) == trace_amount {
                    policy = match policy.reveal_amount() {
                        Ok(policy) => policy,
                        Err(err) => {
                            cli_writeln!(io, "Invalid policy: {}", err);
                            return;
                        }
                    }
                }
                if Some(true) == trace_address {
                    policy = match policy.reveal_user_address() {
                        Ok(policy) => policy,
                        Err(err) => {
                            cli_writeln!(io, "Invalid policy: {}", err);
                            return;
                        }
                    }
                }
                if Some(true) == trace_blind {
                    policy = match policy.reveal_blinding_factor() {
                        Ok(policy) => policy,
                        Err(err) => {
                            cli_writeln!(io, "Invalid policy: {}", err);
                            return;
                        }
                    }
                }
                if let Some(reveal_threshold) = reveal_threshold {
                    policy = policy.set_reveal_threshold(reveal_threshold);
                }
                match wallet.sponsor(erc20_code, sponsor_addr, policy).await {
                    Ok(def) => {
<<<<<<< HEAD
                        println!("{}", def);
=======
                        cli_writeln!(io, "{}", def.code);
>>>>>>> e6639c40
                    }
                    Err(err) => {
                        cli_writeln!(io, "{}\nAsset was not sponsored.", err);
                    }
                }
            }
        ),
        command!(
            wrap,
            "wrap an asset",
            C,
            |wallet,
             asset_def: AssetDefinition,
             from: EthereumAddr,
             to: UserAddress,
             amount: u64| {
                match wallet.wrap(from, asset_def, to.0, amount).await {
                    Ok(()) => {
                        println!("\nAsset wrapped.");
                    }
                    Err(err) => {
                        println!("{}\nAsset was not wrapped.", err);
                    }
                }
            }
        ),
        command!(
            burn,
            "burn an asset",
            CapeCli,
            |io,
             wallet,
             asset: ListItem<AssetCode>,
             from: UserAddress,
             to: EthereumAddr,
             amount: u64,
             fee: u64;
             wait: Option<bool>| {
                let res = wallet
                    .burn(&from.0, to, &asset.item, amount, fee)
                    .await;
                finish_transaction::<CapeCli>(io, wallet, res, wait, "burned").await;
            }
        ),
    ]
}

#[derive(StructOpt)]
pub struct Args {
    /// Generate keys for a wallet, do not run the REPL.
    ///
    /// The keys are stored in FILE and FILE.pub.
    #[structopt(short = "g", long)]
    pub key_gen: Option<PathBuf>,

    /// Path to a saved wallet, or a new directory where this wallet will be saved.
    ///
    /// If not given, the wallet will be stored in ~/.translucence/wallet. If a wallet already
    /// exists there, it will be loaded. Otherwise, a new wallet will be created.
    #[structopt(short, long)]
    pub storage: Option<PathBuf>,

    /// Store the contents of the wallet in plaintext.
    ///
    /// You will not require a password to access your wallet, and your wallet will not be protected
    /// from malicious software that gains access to a device where you loaded your wallet.
    ///
    /// This option is only available when creating a new wallet. When loading an existing wallet, a
    /// password will always be required if the wallet was created without the --unencrypted flag.
    #[structopt(long)]
    pub unencrypted: bool,

    /// Load the wallet using a password and salt, rather than a mnemonic phrase.
    #[structopt(long)]
    pub password: bool,

    /// Create a new wallet and store it an a temporary location which will be deleted on exit.
    ///
    /// This option is mutually exclusive with --storage.
    #[structopt(long)]
    #[structopt(conflicts_with("storage"))]
    #[structopt(hidden(true))]
    pub tmp_storage: bool,

    #[structopt(long)]
    /// Run in a mode which is friendlier to automated scripting.
    ///
    /// Instead of prompting the user for input with a line editor, the prompt will be printed,
    /// followed by a newline, and the input will be read without an editor.
    pub non_interactive: bool,
}

impl CLIArgs for Args {
    fn key_gen_path(&self) -> Option<PathBuf> {
        self.key_gen.clone()
    }

    fn storage_path(&self) -> Option<PathBuf> {
        self.storage.clone()
    }

    fn io(&self) -> Option<SharedIO> {
        if self.non_interactive {
            Some(SharedIO::std())
        } else {
            None
        }
    }

    fn encrypted(&self) -> bool {
        !self.unencrypted
    }

    fn load_method(&self) -> LoadMethod {
        if self.password {
            LoadMethod::Password
        } else {
            LoadMethod::Mnemonic
        }
    }

    fn use_tmp_storage(&self) -> bool {
        self.tmp_storage
    }
}

#[async_std::main]
async fn main() -> Result<(), std::io::Error> {
    tracing_subscriber::fmt().pretty().init();

    // Initialize the wallet CLI.
    if let Err(err) = cli_main::<CapeLedger, CapeCli>(Args::from_args()).await {
        println!("{}", err);
        exit(1);
    }

    Ok(())
}

#[cfg(test)]
mod tests {
    #![allow(dead_code)] // Some helper functions are only used with feature "slow-tests"

    use super::*;
    use cape_wallet::cli_client::CliClient;

    fn create_wallet(t: &mut CliClient, wallet: usize) -> Result<&mut CliClient, String> {
        let key_path = t.wallet_key_path(wallet)?;
        let key_path = key_path.as_os_str().to_str().ok_or_else(|| {
            format!(
                "failed to convert key path {:?} for wallet {} to string",
                key_path, wallet
            )
        })?;
        t.open_with_args(wallet, ["--password"])?
            .output("Create password:")?
            .command(wallet, "test_password")?
            .output("Retype password:")?
            .command(wallet, "test_password")?
            .output("connecting...")?
            .command(wallet, format!("load_key spend {}", key_path))?
            .output(format!("(?P<default_addr{}>ADDR~.*)", wallet))
    }

    fn cli_sponsor_all_args(t: &mut CliClient, sponsor_addr: &EthereumAddr) -> Result<(), String> {
        // Set an ERC 20 code to sponsor.
        let erc20_code = Erc20Code(EthereumAddr([1u8; 20]));

        t
            // Generate freezer and auditor keys.
            .command(0, "gen_key freeze")?
            .output("(?P<freezer>FREEZEPUBKEY~.*)")?
            .command(0, "gen_key audit")?
            .output("(?P<auditor>AUDPUBKEY~.*)")?
            // Sponsor an asset with all policy attributes specified.
            .command(0, format!("sponsor {} {} auditor=$auditor freezer=$freezer trace_amount=true trace_address=true trace_blind=true reveal_threshold=10", erc20_code, sponsor_addr))?
            .output(format!("(?P<asset_def>ASSET_DEF~.*)"))?;

        Ok(())
    }

    fn cli_sponsor_skipped_args(
        t: &mut CliClient,
        sponsor_addr: &EthereumAddr,
    ) -> Result<(), String> {
        // Set an ERC 20 code to sponsor.
        let erc20_code = Erc20Code(EthereumAddr([1u8; 20]));

        t
            // Sponsor an asset with the default policy.
            .command(0, format!("sponsor {} {}", erc20_code, sponsor_addr))?
            .output(format!("(?P<asset_default>ASSET_DEF~.*)"))?
            // Sponsor a non-auditable asset with a freezer key.
            .command(0, "gen_key freeze")?
            .output("(?P<freezer>FREEZEPUBKEY~.*)")?
            .command(0, format!("sponsor {} {} freezer=$freezer", erc20_code, sponsor_addr))?
            .output(format!("(?P<asset_non_auditable>ASSET_DEF~.*)"))?
            // Sponsor an auditable asset without a freezer key.
            .command(0, "gen_key audit")?
            .output("(?P<auditor>AUDPUBKEY~.*)")?
            .command(0, format!("sponsor {} {} auditor=$auditor trace_amount=true trace_address=true trace_blind=true reveal_threshold=10", erc20_code, sponsor_addr))?
            .output(format!("(?P<asset_auditable>ASSET_DEF~.*)"))?
            // Should fail to sponsor an auditable asset without a given auditor key.
            .command(0, format!("sponsor {} {} trace_amount=true trace_address=true trace_blind=true reveal_threshold=10", erc20_code, sponsor_addr))?
            .output(format!("Invalid policy: Invalid parameters: Cannot reveal amount to dummy AuditorPublicKey"))?;

        Ok(())
    }

    fn cli_wrap_sponsored(
        t: &mut CliClient,
        eth_addr: &EthereumAddr,
        amount: u64,
    ) -> Result<(), String> {
        // Wrap an asset.
        t.command(
            0,
            format!("wrap $asset_def {} $default_addr0 {}", eth_addr, amount),
        )?
        .output(format!("Asset wrapped."))?;

        Ok(())
    }

    fn cli_wrap_unsponsored(
        t: &mut CliClient,
        eth_addr: &EthereumAddr,
        amount: u64,
    ) -> Result<(), String> {
        // Should fail to wrap an unsponsored asset.
        t.command(
            0,
            format!(
                "wrap {} {} $default_addr0 {}",
                AssetDefinition::dummy(),
                eth_addr,
                amount
            ),
        )?
        .output(format!("UndefinedAsset"))?
        .output(format!("Asset was not wrapped."))?;

        Ok(())
    }

    fn cli_burn_insufficient_balance(t: &mut CliClient) -> Result<(), String> {
        // Set a hard-coded Ethereum address for testing.
        let erc20_addr = EthereumAddr([1u8; 20]);

        // Should output an error of insufficent balance.
        t.command(0, format!("burn 0 $default_addr0 {} 10 1", erc20_addr))?
            .output(format!("TransactionError: InsufficientBalance"))?;
        Ok(())
    }

    #[test]
    fn test_cli_sponsor() {
        cape_wallet::cli_client::cli_test(|t| {
            create_wallet(t, 0)?;

            let sponsor_addr = EthereumAddr([2u8; 20]);
            cli_sponsor_all_args(t, &sponsor_addr)?;
            cli_sponsor_skipped_args(t, &sponsor_addr)?;

            Ok(())
        });
    }

    #[test]
    fn test_cli_wrap() {
        cape_wallet::cli_client::cli_test(|t| {
            create_wallet(t, 0)?;
            let sponsor_addr = EthereumAddr([2u8; 20]);
            cli_sponsor_all_args(t, &sponsor_addr)?;

            let wrapper_addr = EthereumAddr([3u8; 20]);
            let amount = 10;
            cli_wrap_sponsored(t, &wrapper_addr, amount)?;
            cli_wrap_unsponsored(t, &wrapper_addr, amount)?;

            Ok(())
        });
    }

    // TODO !keyao Add a positive test.
    #[cfg(feature = "slow-tests")]
    #[test]
    fn test_cli_burn_insufficient_balance() {
        cape_wallet::cli_client::cli_test(|t| {
            create_wallet(t, 0)?;
            cli_burn_insufficient_balance(t)?;

            Ok(())
        });
    }
}<|MERGE_RESOLUTION|>--- conflicted
+++ resolved
@@ -21,11 +21,7 @@
 use jf_aap::{
     keys::{AuditorPubKey, FreezerPubKey},
     proof::UniversalParam,
-<<<<<<< HEAD
-    structs::{AssetCode, AssetDefinition, AssetPolicy, ReceiverMemo, RecordCommitment},
-=======
-    structs::{AssetCode, AssetPolicy},
->>>>>>> e6639c40
+    structs::{AssetCode, AssetDefinition, AssetPolicy},
     MerkleTree, TransactionVerifyingKey,
 };
 use key_set::{KeySet, VerifierKeySet};
@@ -101,41 +97,9 @@
     }
 }
 
-<<<<<<< HEAD
-cli_input_from_str! {
-    bool, u64, AssetCode, AssetDefinition, AuditorPubKey, Erc20Code, EthereumAddr, EventIndex, FreezerPubKey, MerklePath, PathBuf,
-    ReceiverMemo, RecordCommitment, String, UserAddress
-}
-
-impl<
-        'a,
-        C: CLI<'a, Ledger = CapeLedger, Backend = MockCapeBackend<'a, LoaderMetadata>>,
-        T: Listable<'a, C> + CapeCliInput<'a, C>,
-    > CapeCliInput<'a, C> for ListItem<T>
-{
-    fn parse_for_wallet(wallet: &mut Wallet<'a>, s: &str) -> Option<Self> {
-        if let Ok(index) = usize::from_str(s) {
-            // If the input looks like a list index, build the list for type T and get an element of
-            // type T by indexing.
-            let mut items = T::list_sync(wallet);
-            if index < items.len() {
-                Some(items.remove(index))
-            } else {
-                None
-            }
-        } else {
-            // Otherwise, just parse a T directly.
-            T::parse_for_wallet(wallet, s).map(|item| ListItem {
-                item,
-                index: 0,
-                annotation: None,
-            })
-        }
-=======
 impl<'a> CLIInput<'a, CapeCli> for EthereumAddr {
     fn parse_for_wallet(_wallet: &mut Wallet<'a, CapeCli>, s: &str) -> Option<Self> {
         Self::from_str(s).ok()
->>>>>>> e6639c40
     }
 }
 
@@ -200,11 +164,7 @@
                 }
                 match wallet.sponsor(erc20_code, sponsor_addr, policy).await {
                     Ok(def) => {
-<<<<<<< HEAD
-                        println!("{}", def);
-=======
-                        cli_writeln!(io, "{}", def.code);
->>>>>>> e6639c40
+                        cli_writeln!(io, "{}", def);
                     }
                     Err(err) => {
                         cli_writeln!(io, "{}\nAsset was not sponsored.", err);
