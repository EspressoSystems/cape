// Copyright (c) 2022 Espresso Systems (espressosys.com)
// This file is part of the Configurable Asset Privacy for Ethereum (CAPE) library.
//
// This program is free software: you can redistribute it and/or modify it under the terms of the GNU General Public License as published by the Free Software Foundation, either version 3 of the License, or (at your option) any later version.
// This program is distributed in the hope that it will be useful, but WITHOUT ANY WARRANTY; without even the implied warranty of MERCHANTABILITY or FITNESS FOR A PARTICULAR PURPOSE. See the GNU General Public License for more details.
// You should have received a copy of the GNU General Public License along with this program. If not, see <https://www.gnu.org/licenses/>.

//! An implementation of [seahorse::WalletBackend] for CAPE.
#![deny(warnings)]

use crate::{CapeWalletBackend, CapeWalletError};
use address_book::InsertPubKey;
use async_std::{
    sync::{Arc, Mutex, MutexGuard},
    task::sleep,
};
use async_trait::async_trait;
use cap_rust_sandbox::{
    deploy::EthMiddleware,
    ledger::{CapeLedger, CapeNullifierSet, CapeTransition, CapeTruster},
    model::{Erc20Code, EthereumAddr},
    types::{CAPE, ERC20},
    universal_param::{SUPPORTED_FREEZE_SIZES, SUPPORTED_TRANSFER_SIZES},
};
use eqs::routes::CapState;
use ethers::{
    core::k256::ecdsa::SigningKey,
    prelude::{
        coins_bip39::English, Address, Http, LocalWallet as LocalEthWallet, MnemonicBuilder,
        Provider, SignerMiddleware, Wallet as EthWallet,
    },
    providers::Middleware,
    signers::Signer,
};
use futures::stream::{self, Stream, StreamExt};
use jf_cap::{
    keys::{UserAddress, UserKeyPair, UserPubKey},
    proof::UniversalParam,
    structs::{AssetDefinition, Nullifier, RecordOpening},
    MerkleTree, VerKey,
};
use key_set::ProverKeySet;
use net::client::{parse_error_body, response_body};
use rand_chacha::{rand_core::SeedableRng, ChaChaRng};
use reef::Ledger;
use relayer::SubmitBody;
use seahorse::{
    events::{EventIndex, EventSource, LedgerEvent},
    hd,
    loader::WalletLoader,
    persistence::AtomicWalletStorage,
    txn_builder::{RecordDatabase, TransactionInfo, TransactionState},
    WalletBackend, WalletState,
};
use serde::{de::DeserializeOwned, Serialize};
use std::cmp::min;
use std::convert::{TryFrom, TryInto};
use std::pin::Pin;
use std::time::Duration;
use surf::{StatusCode, Url};

pub fn default_erc20_code() -> Erc20Code {
    let zeros: [u8; 20] = [0; 20];
    Erc20Code(EthereumAddr(zeros))
}

fn get_provider(rpc_url: &Url) -> Provider<Http> {
    Provider::<Http>::try_from(rpc_url.to_string()).expect("could not instantiate HTTP Provider")
}

pub struct CapeBackendConfig {
    pub rpc_url: Url,
    pub eqs_url: Url,
    pub relayer_url: Url,
    pub address_book_url: Url,
    pub contract_address: Address,
    pub eth_mnemonic: Option<String>,
    pub min_polling_delay: Duration,
}

pub struct CapeBackend<'a, Meta: Serialize + DeserializeOwned> {
    universal_param: &'a UniversalParam,
    rpc_url: Url,
    eqs: surf::Client,
    relayer: surf::Client,
    address_book: surf::Client,
    contract: CAPE<EthMiddleware>,
    storage: Arc<Mutex<AtomicWalletStorage<'a, CapeLedger, Meta>>>,
    key_stream: hd::KeyTree,
    eth_wallet: EthWallet<SigningKey>,
    min_polling_delay: Duration,
}

impl<'a, Meta: Serialize + DeserializeOwned + Send + Clone + PartialEq> CapeBackend<'a, Meta> {
    pub async fn new(
        universal_param: &'a UniversalParam,
        config: CapeBackendConfig,
        loader: &mut impl WalletLoader<CapeLedger, Meta = Meta>,
    ) -> Result<CapeBackend<'a, Meta>, CapeWalletError> {
        let eqs: surf::Client = surf::Config::default()
            .set_base_url(config.eqs_url)
            .try_into()
            .expect("Failed to configure EQS client");
        let eqs = eqs.with(parse_error_body::<relayer::Error>);
        let relayer: surf::Client = surf::Config::default()
            .set_base_url(config.relayer_url)
            .try_into()
            .expect("Failed to configure Relayer client");
        let relayer = relayer.with(parse_error_body::<relayer::Error>);
        let address_book: surf::Client = surf::Config::default()
            .set_base_url(config.address_book_url)
            .try_into()
            .expect("Failed to configure Address Book client");

        // Create an Ethereum wallet to talk to the CAPE contract.
        let provider = get_provider(&config.rpc_url);
        let chain_id = provider.get_chainid().await.unwrap().as_u64();
        // If mnemonic is set, try to use it to create a wallet, otherwise create a random wallet.
        let eth_wallet = match config.eth_mnemonic {
            Some(mnemonic) => MnemonicBuilder::<English>::default()
                .phrase(mnemonic.as_str())
                .build()
                .map_err(|err| CapeWalletError::Failed {
                    msg: format!("failed to open ETH wallet: {}", err),
                })?,
            None => LocalEthWallet::new(&mut ChaChaRng::from_entropy()),
        }
        .with_chain_id(chain_id);
        let client = Arc::new(SignerMiddleware::new(provider, eth_wallet.clone()));
        let contract = CAPE::new(config.contract_address, client);

        let storage = AtomicWalletStorage::new(loader, 1024)?;
        let key_stream = storage.key_stream();

        Ok(Self {
            universal_param,
            rpc_url: config.rpc_url,
            eqs,
            relayer,
            contract,
            address_book,
            storage: Arc::new(Mutex::new(storage)),
            key_stream,
            eth_wallet,
            min_polling_delay: config.min_polling_delay,
        })
    }
}

impl<'a, Meta: Serialize + DeserializeOwned + Send> CapeBackend<'a, Meta> {
    async fn get_eqs<T: DeserializeOwned>(
        &self,
        route: impl AsRef<str>,
    ) -> Result<T, CapeWalletError> {
        let mut res =
            self.eqs
                .get(route.as_ref())
                .send()
                .await
                .map_err(|err| CapeWalletError::Failed {
                    msg: format!("eqs error: {}", err),
                })?;
        response_body::<T>(&mut res)
            .await
            .map_err(|err| CapeWalletError::Failed {
                msg: format!("error deserializing eqs response: {}", err),
            })
    }

    async fn wait_for_eqs(&self) -> Result<(), CapeWalletError> {
        let mut backoff = Duration::from_millis(500);
        for _ in 0..8 {
            // We use a direct `surf::connect` instead of `self.eqs.connect` because the client
            // middleware isn't set up to handle connect requests, only API requests.
            if surf::connect(
                &self
                    .eqs
                    .config()
                    .base_url
                    .as_ref()
                    .expect("eqs config has no base url"),
            )
            .send()
            .await
            .is_ok()
            {
                return Ok(());
            }
            tracing::warn!("unable to connect to EQS; sleeping for {:?}", backoff);
            sleep(backoff).await;
            backoff *= 2;
        }

        let msg = format!("failed to connect to EQS after {:?}", backoff);
        tracing::error!("{}", msg);
        Err(CapeWalletError::Failed { msg })
    }
}

#[async_trait]
impl<'a, Meta: Serialize + DeserializeOwned + Send> WalletBackend<'a, CapeLedger>
    for CapeBackend<'a, Meta>
{
    type Storage = AtomicWalletStorage<'a, CapeLedger, Meta>;
    type EventStream = Pin<Box<dyn Stream<Item = (LedgerEvent<CapeLedger>, EventSource)> + Send>>;

    async fn storage<'l>(&'l mut self) -> MutexGuard<'l, Self::Storage> {
        self.storage.lock().await
    }

    fn key_stream(&self) -> hd::KeyTree {
        self.key_stream.clone()
    }

    async fn submit(
        &mut self,
        txn: CapeTransition,
        info: TransactionInfo<CapeLedger>,
    ) -> Result<(), CapeWalletError> {
        match &txn {
            CapeTransition::Transaction(txn) => self
                .relayer
                .post("submit")
                .body_json(&SubmitBody {
                    transaction: txn.clone(),
                    memos: info.memos.clone().into_iter().flatten().collect(),
                    signature: info.sig.clone(),
                })
                .map_err(|err| CapeWalletError::Failed {
                    msg: err.to_string(),
                })?
                .send()
                .await
                .map_err(|err| CapeWalletError::Failed {
                    msg: format!("relayer error: {}", err),
                })
                // Ignore the response, which contains a hash of the submitted Ethereum transaction.
                // The EQS will track this transaction for us and send us an event if/when it gets
                // mined.
                .map(|_| ()),
            CapeTransition::Wrap { .. } => Err(CapeWalletError::Failed {
                msg: String::from(
                    "invalid transaction type: wraps must be submitted using `wrap()`, not \
                        `submit()`",
                ),
            }),
            CapeTransition::Faucet { .. } => Err(CapeWalletError::Failed {
                msg: String::from("submitting a faucet transaction from a wallet is not supported"),
            }),
        }
    }

    async fn create(&mut self) -> Result<WalletState<'a, CapeLedger>, CapeWalletError> {
        // Other network queries can fail, and they will simply cause the wallet operations that use
        // them to fail, without rendering the entire wallet unusable. But we need `get_cap_state`
        // to work in order to even open the wallet, so we will first make sure we can connect to
        // the EQS, retrying several times up to a couple of minutes before reporting an error.
        self.wait_for_eqs().await?;

        let state: CapState = self.get_eqs("get_cap_state").await?;

        // `records` should be _almost_ completely sparse. However, even a fully pruned Merkle tree
        // contains the last leaf appended, but as a new wallet, we don't care about _any_ of the
        // leaves, so make a note to forget the last one once more leaves have been appended.
        let record_mt = MerkleTree::restore_from_frontier(
            state.ledger.record_merkle_commitment,
            &state.ledger.record_merkle_frontier,
        )
        .ok_or_else(|| CapeWalletError::Failed {
            msg: String::from("cannot reconstruct Merkle tree from frontier"),
        })?;
        let merkle_leaf_to_forget = if record_mt.num_leaves() > 0 {
            Some(record_mt.num_leaves() - 1)
        } else {
            None
        };

        let state = WalletState {
            proving_keys: Arc::new(gen_proving_keys(self.universal_param)),
            txn_state: TransactionState {
                validator: CapeTruster::new(state.ledger.state_number, record_mt.num_leaves()),
                now: EventIndex::from_source(EventSource::QueryService, state.num_events as usize),
                // Completely sparse nullifier set
                nullifiers: Default::default(),
                record_mt,
                records: RecordDatabase::default(),
                merkle_leaf_to_forget,
                transactions: Default::default(),
            },
            key_state: Default::default(),
            assets: Default::default(),
            viewing_accounts: Default::default(),
            freezing_accounts: Default::default(),
            sending_accounts: Default::default(),
        };

        // Store the initial state.
        self.storage().await.create(&state).await?;

        Ok(state)
    }

    async fn subscribe(&self, from: EventIndex, to: Option<EventIndex>) -> Self::EventStream {
        // To avoid overloading the EQS with spurious network traffic, we will increase the backoff
        // time as long as we are not getting any new events, up to a maximum of 1 minute.
        let max_backoff = Duration::from_secs(60);

        struct StreamState {
            from: usize,
            to: Option<usize>,
            eqs: surf::Client,
            backoff: Duration,
            min_backoff: Duration,
            max_backoff: Duration,
        }
        let state = StreamState {
            from: from.index(EventSource::QueryService),
            to: to.map(|to| to.index(EventSource::QueryService)),
            eqs: self.eqs.clone(),
            backoff: self.min_polling_delay,
            min_backoff: self.min_polling_delay,
            max_backoff,
        };

        // Create a stream from a function which polls the EQS. The polling function itself returns
        // a stream of events, since in any given request we may receive more than one event, or
        // zero. Below, we will flatten this stream and tag each event with the event source (which
        // is always QueryService) as required by the WalletBackend API.
        Box::pin(
            stream::unfold(state, |mut state| async move {
                let req = if let Some(to) = state.to {
                    if state.from >= to {
                        // Returning `None` terminates the stream.
                        return None;
                    }
                    state.eqs.get(&format!(
                        "get_events_since/{}/{}",
                        state.from,
                        to - state.from
                    ))
                } else {
                    state.eqs.get(&format!("get_events_since/{}", state.from))
                };
                let mut res = if let Ok(res) = req.send().await {
                    res
                } else {
                    // Could not connect to EQS. Continue without updating state or yielding
                    // any events, and retry with a backoff.
                    sleep(state.backoff).await;
                    state.backoff = min(state.backoff * 2, state.max_backoff);
                    return Some((stream::iter(vec![]), state));
                };
                // Get events from the response. Panic if the response body does not
                // deserialize properly, as this should never happen as long as the EQS is
                // correct/honest.
                let events = response_body::<Vec<LedgerEvent<CapeLedger>>>(&mut res)
                    .await
                    .expect("Failed to deserialize EQS response");
                if events.is_empty() {
                    // If there were no new events, increase the backoff before retrying.
                    sleep(state.backoff).await;
                    state.backoff = min(state.backoff * 2, state.max_backoff);
                } else {
                    // If we succeeded in getting new events, reset the backoff.
                    state.backoff = state.min_backoff;
                    // Still sleep for the minimum duration, since we know there will not be
                    // new events at least until the EQS polls again.
                    sleep(state.backoff).await;
                }

                // Update state and yield the events we received.
                state.from += events.len();
                Some((stream::iter(events), state))
            })
            .flatten()
            .map(|event| (event, EventSource::QueryService)),
        )
    }

    async fn get_public_key(&self, address: &UserAddress) -> Result<UserPubKey, CapeWalletError> {
        let address_bytes = bincode::serialize(address).expect("Failed to serialize user address");
        let mut response = self
            .address_book
            .post("request_pubkey")
            .content_type(surf::http::mime::BYTE_STREAM)
            .body_bytes(&address_bytes)
            .await
            .map_err(|err| CapeWalletError::Failed {
                msg: format!("error requesting public key: {}", err),
            })?;
        if response.status() == StatusCode::Ok {
            let bytes = response
                .body_bytes()
                .await
                .expect("failed deserializing response from address book");
            let pub_key: UserPubKey = bincode::deserialize(&bytes)
                .expect("failed deserializing UserPubKey from address book.");
            Ok(pub_key)
        } else {
            Err(CapeWalletError::Failed {
                msg: "Error response from address book".into(),
            })
        }
    }

    async fn get_initial_scan_state(
        &self,
        _from: EventIndex,
    ) -> Result<(MerkleTree, EventIndex), CapeWalletError> {
        // We need to provide a Merkle frontier before the event `from`, but the EQS doesn't store
        // Merkle frontiers at each event index. To be safe, we provide the original frontier, which
        // is always empty.
        Ok((
            MerkleTree::new(CapeLedger::merkle_height()).expect("failed to create merkle tree"),
            EventIndex::default(),
        ))
    }

    async fn get_nullifier_proof(
        &self,
        nullifiers: &mut CapeNullifierSet,
        nullifier: Nullifier,
    ) -> Result<(bool, ()), CapeWalletError> {
        // Try to look up the nullifier in our local cache. If it is not there, query the contract
        // and cache it.
        match nullifiers.get(nullifier) {
            Some(ret) => Ok((ret, ())),
            None => {
                let ret = self
                    .get_eqs(format!("check_nullifier/{}", nullifier))
                    .await?;
                // Inserting the nullifier in the local cache is probably not a good idea here.
                // Generally a nullifier is only useful once (when we want to spend it) so adding it
                // to the cache after we've already queried it once is likely to grow the size of
                // the cache without making its contents more useful.
                Ok((ret, ()))
            }
        }
    }

    async fn register_user_key(&mut self, key_pair: &UserKeyPair) -> Result<(), CapeWalletError> {
        let pub_key_bytes =
            bincode::serialize(&key_pair.pub_key()).expect("failed to serialize pbu key");
        let sig = key_pair.sign(&pub_key_bytes);
        let json_request = InsertPubKey { pub_key_bytes, sig };
        match self
            .address_book
            .post("insert_pubkey")
            .content_type(surf::http::mime::JSON)
            .body_json(&json_request)
            .expect("failed to read response from address book")
            .await
        {
            Ok(_) => Ok(()),
            Err(err) => Err(CapeWalletError::Failed {
                msg: format!("error inserting public key: {}", err),
            }),
        }
    }
}

#[async_trait]
impl<'a, Meta: Serialize + DeserializeOwned + Send> CapeWalletBackend<'a>
    for CapeBackend<'a, Meta>
{
    async fn register_erc20_asset(
        &mut self,
        asset: &AssetDefinition,
        erc20_code: Erc20Code,
        sponsor: EthereumAddr,
    ) -> Result<(), CapeWalletError> {
        self.contract
            .sponsor_cape_asset(erc20_code.clone().into(), asset.clone().into())
            .from(Address::from(sponsor.clone()))
            .send()
            .await
            .map_err(|err| CapeWalletError::Failed {
                msg: format!("error building CAPE::sponsorCapeAsset transaction: {}", err),
            })?
            .await
            .map_err(|err| CapeWalletError::Failed {
                msg: format!(
                    "error submitting CAPE::sponsorCapeAsset transaction: {}",
                    err
                ),
            })
            // Ignore the status code.
            .map(|_| ())
    }

    async fn get_wrapped_erc20_code(
        &self,
        asset: &AssetDefinition,
    ) -> Result<Option<Erc20Code>, CapeWalletError> {
        let code = self
            .contract
            .lookup(asset.clone().into())
            .call()
            .await
            .map_err(|err| CapeWalletError::Failed {
                msg: format!("error calling CAPE::lookup: {}", err),
            })?
            .into();
        Ok(if code == default_erc20_code() {
            None
        } else {
            Some(code)
        })
    }

    async fn wrap_erc20(
        &mut self,
        erc20_code: Erc20Code,
        src_addr: EthereumAddr,
        ro: RecordOpening,
    ) -> Result<(), CapeWalletError> {
        // Before the contract can transfer from our account, in accordance with the ERC20 protocol,
        // we have to approve the transfer.
        ERC20::new(
            erc20_code.clone(),
            self.eth_client().expect("Failed to get ethereum client"),
        )
        .approve(self.contract.address(), ro.amount.into())
        .send()
        .await
        .map_err(|err| CapeWalletError::Failed {
            msg: format!("error building ERC20::approve transaction: {}", err),
        })?
        .await
        .map_err(|err| CapeWalletError::Failed {
            msg: format!("error submitting ERC20::approve transaction: {}", err),
        })?;

        // Wraps don't go through the relayer, they go directly to the contract.
        self.contract
            .deposit_erc_20(ro.clone().into(), erc20_code.clone().into())
            .from(Address::from(src_addr.clone()))
            .send()
            .await
            .map_err(|err| CapeWalletError::Failed {
                msg: format!("error building CAPE::depositErc20 transaction: {}", err),
            })?
            .await
            .map_err(|err| CapeWalletError::Failed {
                msg: format!("error submitting CAPE::depositErc20 transaction: {}", err),
            })
            // Ignore the status code
            .map(|_| ())
    }

    fn eth_client(&self) -> Result<Arc<EthMiddleware>, CapeWalletError> {
        Ok(Arc::new(SignerMiddleware::new(
            get_provider(&self.rpc_url),
            self.eth_wallet.clone(),
        )))
    }

    fn asset_verifier(&self) -> VerKey {
        // The verification key for the official asset library signing key.
        "VERKEY~8LfUa4wqi7wYzWE4IQ8vOpjgUz8Pp5LQoj5Ue0Rwn6je"
            .parse()
            .expect("failed to parse verification key")
    }

    async fn eqs_time(&self) -> Result<EventIndex, CapeWalletError> {
        let state: CapState = self.get_eqs("get_cap_state").await?;
        Ok(EventIndex::from_source(
            EventSource::QueryService,
            state.num_events as usize,
        ))
    }
}

fn gen_proving_keys(srs: &UniversalParam) -> ProverKeySet<key_set::OrderByOutputs> {
    use jf_cap::proof::{freeze, mint, transfer};

    ProverKeySet {
        mint: mint::preprocess(srs, CapeLedger::merkle_height())
            .expect("failed preprocess of mint circuit")
            .0,
        xfr: SUPPORTED_TRANSFER_SIZES
            .iter()
<<<<<<< HEAD
            .map(|(inputs, outputs)| {
                transfer::preprocess(srs, *inputs, *outputs, CapeLedger::merkle_height())
                    .expect("failed preprocess of transfer circuit")
=======
            .map(|&(inputs, outputs)| {
                transfer::preprocess(srs, inputs, outputs, CapeLedger::merkle_height())
                    .unwrap()
>>>>>>> 94488a3e
                    .0
            })
            .collect(),
        freeze: SUPPORTED_FREEZE_SIZES
            .iter()
<<<<<<< HEAD
            .map(|inputs| {
                freeze::preprocess(srs, *inputs, CapeLedger::merkle_height())
                    .expect("failed preprocess of freeze circuit")
=======
            .map(|&inputs| {
                freeze::preprocess(srs, inputs, CapeLedger::merkle_height())
                    .unwrap()
>>>>>>> 94488a3e
                    .0
            })
            .collect(),
    }
}

#[cfg(test)]
mod test {
    use super::*;
    use crate::testing::{
        create_test_network, retry, rpc_url_for_test, spawn_eqs, sponsor_simple_token,
        transfer_token, wrap_simple_token,
    };
    use crate::{mocks::MockCapeWalletLoader, CapeWallet, CapeWalletExt};
    use cap_rust_sandbox::{deploy::deploy_erc20_token, universal_param::UNIVERSAL_PARAM};
    use ethers::types::{TransactionRequest, U256};
    use jf_cap::structs::AssetCode;
    use rand_chacha::{rand_core::SeedableRng, ChaChaRng};
    use seahorse::testing::await_transaction;
    use std::path::PathBuf;
    use std::time::Duration;
    use tempdir::TempDir;

    #[async_std::test]
    async fn test_transfer() {
        let mut rng = ChaChaRng::from_seed([1u8; 32]);
        let universal_param = &*UNIVERSAL_PARAM;
        let (sender_key, relayer_url, address_book_url, contract_address, _) =
            create_test_network(&mut rng, universal_param, None).await;
        let (eqs_url, _eqs_dir, _join_eqs) = spawn_eqs(contract_address).await;

        // Create a sender wallet and add the key pair that owns the faucet record.
        let sender_dir = TempDir::new("cape_wallet_backend_test").unwrap();
        let mut sender_loader = MockCapeWalletLoader {
            path: PathBuf::from(sender_dir.path()),
            key: hd::KeyTree::random(&mut rng).0,
        };
        let sender_backend = CapeBackend::new(
            universal_param,
            CapeBackendConfig {
                rpc_url: rpc_url_for_test(),
                eqs_url: eqs_url.clone(),
                relayer_url: relayer_url.clone(),
                address_book_url: address_book_url.clone(),
                contract_address,
                eth_mnemonic: None,
                min_polling_delay: Duration::from_millis(500),
            },
            &mut sender_loader,
        )
        .await
        .unwrap();
        let mut sender = CapeWallet::new(sender_backend).await.unwrap();
        sender
            .add_user_key(sender_key.clone(), "sender".into(), EventIndex::default())
            .await
            .unwrap();

        // Wait for the wallet to register the balance belonging to the key, from the initial grant
        // records.
        retry(|| async {
            sender
                .balance_breakdown(&sender_key.address(), &AssetCode::native())
                .await
                > 0
        })
        .await;
        let total_balance = sender
            .balance_breakdown(&sender_key.address(), &AssetCode::native())
            .await;

        // Create an empty receiver wallet, and generating a receiving key.
        let receiver_dir = TempDir::new("cape_wallet_backend_test").unwrap();
        let mut receiver_loader = MockCapeWalletLoader {
            path: PathBuf::from(receiver_dir.path()),
            key: hd::KeyTree::random(&mut rng).0,
        };
        let receiver_backend = CapeBackend::new(
            universal_param,
            CapeBackendConfig {
                rpc_url: rpc_url_for_test(),
                eqs_url: eqs_url.clone(),
                relayer_url: relayer_url.clone(),
                address_book_url: address_book_url.clone(),
                contract_address,
                eth_mnemonic: None,
                min_polling_delay: Duration::from_millis(500),
            },
            &mut receiver_loader,
        )
        .await
        .unwrap();
        let mut receiver = CapeWallet::new(receiver_backend).await.unwrap();
        let receiver_key = receiver
            .generate_user_key("receiver".into(), None)
            .await
            .unwrap();

        // Transfer from sender to receiver.
        let txn = transfer_token(
            &mut sender,
            receiver_key.address(),
            2,
            AssetCode::native(),
            1,
        )
        .await
        .unwrap();
        await_transaction(&txn, &sender, &[&receiver]).await;
        assert_eq!(
            sender
                .balance_breakdown(&sender_key.address(), &AssetCode::native())
                .await,
            total_balance - 3
        );
        assert_eq!(
            receiver
                .balance_breakdown(&receiver_key.address(), &AssetCode::native())
                .await,
            2
        );

        // Transfer back, just to make sure the receiver is actually able to spend the records it
        // received.
        let txn = transfer_token(
            &mut receiver,
            sender_key.address(),
            1,
            AssetCode::native(),
            1,
        )
        .await
        .unwrap();
        await_transaction(&txn, &receiver, &[&sender]).await;
        assert_eq!(
            sender
                .balance_breakdown(&sender_key.address(), &AssetCode::native())
                .await,
            total_balance - 2
        );
        assert_eq!(
            receiver
                .balance_breakdown(&receiver_key.address(), &AssetCode::native())
                .await,
            0
        );
    }

    #[async_std::test]
    async fn test_anonymous_erc20_transfer() {
        let mut rng = ChaChaRng::from_seed([1u8; 32]);
        let universal_param = &*UNIVERSAL_PARAM;
        let (wrapper_key, relayer_url, address_book_url, contract_address, _) =
            create_test_network(&mut rng, universal_param, None).await;
        let (eqs_url, _eqs_dir, _join_eqs) = spawn_eqs(contract_address).await;

        // Create a wallet to sponsor an asset and a different wallet to deposit (we should be able
        // to deposit from an account other than the sponsor).
        let sponsor_dir = TempDir::new("cape_wallet_backend_test").unwrap();
        let mut sponsor_loader = MockCapeWalletLoader {
            path: PathBuf::from(sponsor_dir.path()),
            key: hd::KeyTree::random(&mut rng).0,
        };
        let sponsor_backend = CapeBackend::new(
            universal_param,
            CapeBackendConfig {
                rpc_url: rpc_url_for_test(),
                eqs_url: eqs_url.clone(),
                relayer_url: relayer_url.clone(),
                address_book_url: address_book_url.clone(),
                contract_address,
                eth_mnemonic: None,
                min_polling_delay: Duration::from_millis(500),
            },
            &mut sponsor_loader,
        )
        .await
        .unwrap();
        let mut sponsor = CapeWallet::new(sponsor_backend).await.unwrap();
        let sponsor_key = sponsor
            .generate_user_key("sponsor".into(), None)
            .await
            .unwrap();
        let sponsor_eth_addr = sponsor.eth_address().await.unwrap();

        let wrapper_dir = TempDir::new("cape_wallet_backend_test").unwrap();
        let mut wrapper_loader = MockCapeWalletLoader {
            path: PathBuf::from(wrapper_dir.path()),
            key: hd::KeyTree::random(&mut rng).0,
        };
        let wrapper_backend = CapeBackend::new(
            universal_param,
            CapeBackendConfig {
                rpc_url: rpc_url_for_test(),
                eqs_url: eqs_url.clone(),
                relayer_url: relayer_url.clone(),
                address_book_url: address_book_url.clone(),
                contract_address,
                eth_mnemonic: None,
                min_polling_delay: Duration::from_millis(500),
            },
            &mut wrapper_loader,
        )
        .await
        .unwrap();
        let mut wrapper = CapeWallet::new(wrapper_backend).await.unwrap();
        // Add the faucet key to the wrapper wallet, so that they have the native tokens they need
        // to pay the fee to transfer the wrapped tokens.
        wrapper
            .add_user_key(wrapper_key.clone(), "wrapper".into(), EventIndex::default())
            .await
            .unwrap();
        // Wait for the wrapper to register the balance belonging to the key, from the initial grant
        // records.
        retry(|| async {
            wrapper
                .balance_breakdown(&wrapper_key.address(), &AssetCode::native())
                .await
                > 0
        })
        .await;
        let total_native_balance = wrapper
            .balance_breakdown(&wrapper_key.address(), &AssetCode::native())
            .await;

        // Fund the Ethereum wallets for contract calls.
        let provider = get_provider(&rpc_url_for_test()).interval(Duration::from_millis(100u64));
        let accounts = provider.get_accounts().await.unwrap();
        assert!(!accounts.is_empty());
        for wallet in [&sponsor, &wrapper] {
            let tx = TransactionRequest::new()
                .to(Address::from(wallet.eth_address().await.unwrap()))
                .value(ethers::utils::parse_ether(U256::from(1)).unwrap())
                .from(accounts[0]);
            provider
                .send_transaction(tx, None)
                .await
                .unwrap()
                .await
                .unwrap();
        }

        let erc20_contract = deploy_erc20_token().await;

        // Sponsor a CAPE asset corresponding to an ERC20 token.
        let cape_asset = sponsor_simple_token(&mut sponsor, &erc20_contract)
            .await
            .unwrap();

        wrap_simple_token(
            &mut wrapper,
            &wrapper_key.address(),
            cape_asset.clone(),
            &erc20_contract,
            100,
        )
        .await
        .unwrap();

        // To force the wrap to be processed, we need to submit a block of CAPE transactions. We'll
        // transfer some native tokens from `wrapper` to `sponsor`.
        let receipt = wrapper
            .transfer(
                Some(&wrapper_key.address()),
                &AssetCode::native(),
                &[(sponsor_key.address(), 1)],
                1,
            )
            .await
            .unwrap();
        await_transaction(&receipt, &wrapper, &[&sponsor]).await;
        // Wraps are processed after transactions, so we may have to wait a short time after the
        // transaction is completed for the wrapped balance to show up.
        retry(|| async {
            wrapper
                .balance_breakdown(&wrapper_key.address(), &AssetCode::native())
                .await
                == total_native_balance - 2
        })
        .await;
        assert_eq!(
            sponsor
                .balance_breakdown(&sponsor_key.address(), &AssetCode::native())
                .await,
            1
        );
        // The transfer transaction caused the wrap record to be created.
        assert_eq!(
            wrapper
                .balance_breakdown(&wrapper_key.address(), &cape_asset.code)
                .await,
            100
        );

        assert!(wrapper.is_wrapped_asset(cape_asset.code).await);
        assert_eq!(wrapper.is_wrapped_asset(AssetCode::native()).await, false);

        // Make sure the wrapper can access the wrapped tokens, by transferring them to someone else
        // (we'll reuse the `sponsor` wallet, but this could be a separate role).
        let receipt = wrapper
            .transfer(
                Some(&wrapper_key.address()),
                &cape_asset.code,
                &[(sponsor_key.address(), 100)],
                1,
            )
            .await
            .unwrap();
        await_transaction(&receipt, &wrapper, &[&sponsor]).await;
        assert_eq!(
            wrapper
                .balance_breakdown(&wrapper_key.address(), &cape_asset.code)
                .await,
            0
        );
        assert_eq!(
            sponsor
                .balance_breakdown(&sponsor_key.address(), &cape_asset.code)
                .await,
            100
        );

        // Finally, withdraw the wrapped tokens back into the ERC20 token type.
        let receipt = sponsor
            .burn(
                Some(&sponsor_key.address()),
                sponsor_eth_addr.clone().into(),
                &cape_asset.code,
                100,
                1,
            )
            .await
            .unwrap();
        await_transaction(&receipt, &sponsor, &[]).await;
        assert_eq!(
            sponsor
                .balance_breakdown(&sponsor_key.address(), &cape_asset.code)
                .await,
            0
        );
        assert_eq!(
            erc20_contract
                .balance_of(sponsor_eth_addr.into())
                .call()
                .await
                .unwrap(),
            100.into()
        );
    }
}<|MERGE_RESOLUTION|>--- conflicted
+++ resolved
@@ -580,29 +580,17 @@
             .0,
         xfr: SUPPORTED_TRANSFER_SIZES
             .iter()
-<<<<<<< HEAD
-            .map(|(inputs, outputs)| {
-                transfer::preprocess(srs, *inputs, *outputs, CapeLedger::merkle_height())
-                    .expect("failed preprocess of transfer circuit")
-=======
             .map(|&(inputs, outputs)| {
                 transfer::preprocess(srs, inputs, outputs, CapeLedger::merkle_height())
-                    .unwrap()
->>>>>>> 94488a3e
+                    .expect("failed preprocess of transfer circuit")
                     .0
             })
             .collect(),
         freeze: SUPPORTED_FREEZE_SIZES
             .iter()
-<<<<<<< HEAD
-            .map(|inputs| {
-                freeze::preprocess(srs, *inputs, CapeLedger::merkle_height())
-                    .expect("failed preprocess of freeze circuit")
-=======
             .map(|&inputs| {
                 freeze::preprocess(srs, inputs, CapeLedger::merkle_height())
-                    .unwrap()
->>>>>>> 94488a3e
+                    .expect("failed preprocess of freeze circuit")
                     .0
             })
             .collect(),
