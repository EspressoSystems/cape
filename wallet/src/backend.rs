--- conflicted
+++ resolved
@@ -170,7 +170,6 @@
         info: TransactionInfo<CapeLedger>,
     ) -> Result<(), CapeWalletError> {
         match &txn {
-<<<<<<< HEAD
             CapeTransition::Transaction(txn) => self
                 .relayer
                 .post("submit")
@@ -178,31 +177,6 @@
                     transaction: txn.clone(),
                     memos: info.memos.clone().into_iter().flatten().collect(),
                     signature: info.sig.clone(),
-=======
-            CapeTransition::Transaction(txn) => {
-                self.relayer
-                    .post("submit")
-                    .body_json(&SubmitBody {
-                        transaction: txn.clone(),
-                        memos: info.memos.clone().into_iter().flatten().collect(),
-                        signature: info.sig.clone(),
-                    })
-                    .map_err(|err| CapeWalletError::Failed {
-                        msg: err.to_string(),
-                    })?
-                    .send()
-                    .await
-                    .map_err(|err| CapeWalletError::Failed {
-                        msg: format!("relayer error: {}", err),
-                    })?;
-            }
-            CapeTransition::Wrap { .. } => {
-                return Err(CapeWalletError::Failed {
-                    msg: String::from(
-                        "invalid transaction type: wraps must be submitted using `wrap()`, not \
-                        `submit()`",
-                    ),
->>>>>>> 7f003bae
                 })
                 .map_err(|err| CapeWalletError::Failed {
                     msg: err.to_string(),
@@ -224,22 +198,6 @@
                 msg: String::from("submitting a faucet transaction from a wallet is not supported"),
             }),
         }
-<<<<<<< HEAD
-=======
-
-        // The mock EQS is not connected to the real contract, so we have to update it by explicitly
-        // passing it the submitted transaction. This should not fail, since the submission to the
-        // contract above succeeded, and the mock EQS is supposed to be tracking the contract state.
-        let mut mock_eqs = self.mock_eqs.lock().await;
-        mock_eqs.network().store_call_data(
-            info.uid.unwrap_or_else(|| TransactionUID(txn.hash())),
-            info.memos.into_iter().flatten().collect(),
-            info.sig,
-        );
-        mock_eqs.submit(txn).unwrap();
-
-        Ok(())
->>>>>>> 7f003bae
     }
 
     async fn create(&mut self) -> Result<WalletState<'a, CapeLedger>, CapeWalletError> {
@@ -276,9 +234,9 @@
             key_scans: Default::default(),
             key_state: Default::default(),
             assets: Default::default(),
-            audit_keys: Default::default(),
-            freeze_keys: Default::default(),
-            user_keys: Default::default(),
+            viewing_accounts: Default::default(),
+            freezing_accounts: Default::default(),
+            sending_accounts: Default::default(),
         })
     }
 
