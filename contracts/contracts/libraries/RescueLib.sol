// SPDX-License-Identifier: MIT
pragma solidity ^0.8.0;

library RescueLib {
    /// The constants are obtained from the Sage script
    /// https://gitlab.com/translucence/crypto/marvellous/-/blob/b0885058f0348171befcf6cf30533812c9f49e15/rescue254.sage

    uint256 private constant _N_ROUNDS = 12;
    uint256 private constant _STATE_SIZE = 4;
    uint256 private constant _SCHEDULED_KEY_SIZE = (2 * _N_ROUNDS + 1) * _STATE_SIZE;

    // Obtained by running KeyScheduling([0,0,0,0]). See Algorithm 2 of AT specification document.
    // solhint-disable-next-line var-name-mixedcase

    uint256 private constant _PRIME =
        21888242871839275222246405745257275088548364400416034343698204186575808495617;

    uint256 private constant _ALPHA = 5;

    uint256 private constant _ALPHA_INV =
        17510594297471420177797124596205820070838691520332827474958563349260646796493;

    // MDS is hardcoded
    function _linearOp(
        uint256 s0,
        uint256 s1,
        uint256 s2,
        uint256 s3
    )
        private
        pure
        returns (
            uint256,
            uint256,
            uint256,
            uint256
        )
    {
        // Matrix multiplication
        unchecked {
            return (
                mulmod(
                    21888242871839275222246405745257275088548364400416034343698204186575808479992,
                    s0,
                    _PRIME
                ) +
                    mulmod(
                        21888242871839275222246405745257275088548364400416034343698204186575806058117,
                        s1,
                        _PRIME
                    ) +
                    mulmod(
                        21888242871839275222246405745257275088548364400416034343698204186575491214367,
                        s2,
                        _PRIME
                    ) +
                    mulmod(
                        21888242871839275222246405745257275088548364400416034343698204186535831058117,
                        s3,
                        _PRIME
                    ),
                mulmod(19500, s0, _PRIME) +
                    mulmod(3026375, s1, _PRIME) +
                    mulmod(393529500, s2, _PRIME) +
                    mulmod(49574560750, s3, _PRIME),
                mulmod(
                    21888242871839275222246405745257275088548364400416034343698204186575808491587,
                    s0,
                    _PRIME
                ) +
                    mulmod(
                        21888242871839275222246405745257275088548364400416034343698204186575807886437,
                        s1,
                        _PRIME
                    ) +
                    mulmod(
                        21888242871839275222246405745257275088548364400416034343698204186575729688812,
                        s2,
                        _PRIME
                    ) +
                    mulmod(
                        21888242871839275222246405745257275088548364400416034343698204186565891044437,
                        s3,
                        _PRIME
                    ),
                mulmod(156, s0, _PRIME) +
                    mulmod(20306, s1, _PRIME) +
                    mulmod(2558556, s2, _PRIME) +
                    mulmod(320327931, s3, _PRIME)
            );
        }
    }

    function _expAlphaInv4Setup(uint256[6] memory scratch) private pure {
        assembly {
            let p := scratch
            mstore(p, 0x20) // Length of Base
            mstore(add(p, 0x20), 0x20) // Length of Exponent
            mstore(add(p, 0x40), 0x20) // Length of Modulus
            mstore(add(p, 0x80), _ALPHA_INV) // Exponent
            mstore(add(p, 0xa0), _PRIME) // Modulus
        }
    }

    function _expAlphaInv4(
        uint256[6] memory scratch,
        uint256 s0,
        uint256 s1,
        uint256 s2,
        uint256 s3
    )
        private
        view
        returns (
            uint256 o0,
            uint256 o1,
            uint256 o2,
            uint256 o3
        )
    {
        assembly {
            // define pointer
            let p := scratch
            let basep := add(p, 0x60)
            mstore(basep, s0) // Base
            // store data assembly-favouring ways
            pop(staticcall(sub(gas(), 2000), 0x05, p, 0xc0, basep, 0x20))
            // data
            o0 := mload(basep)
            mstore(basep, s1) // Base
            pop(staticcall(sub(gas(), 2000), 0x05, p, 0xc0, basep, 0x20))
            // data
            o1 := mload(basep)
            mstore(basep, s2) // Base
            pop(staticcall(sub(gas(), 2000), 0x05, p, 0xc0, basep, 0x20))
            // data
            o2 := mload(basep)
            mstore(basep, s3) // Base
            pop(staticcall(sub(gas(), 2000), 0x05, p, 0xc0, basep, 0x20))
            // data
            o3 := mload(basep)
        }
    }

    // Computes the Rescue permutation on some input
    // Recall that the scheduled key is precomputed in our case
    // @param input input for the permutation
    // @return permutation output
    function perm(
        uint256 s0,
        uint256 s1,
        uint256 s2,
        uint256 s3
    )
        internal
        view
        returns (
            uint256,
            uint256,
            uint256,
            uint256
        )
    {
        uint256[6] memory alphaInvScratch;

        _expAlphaInv4Setup(alphaInvScratch);

        unchecked {
            (s0, s1, s2, s3) = _expAlphaInv4(
                alphaInvScratch,
                s0 + 14613516837064033601098425266946467918409544647446217386229959902054563533267,
                s1 + 376600575581954944138907282479272751264978206975465380433764825531344567663,
                s2 + 7549886658634274343394883631367643327196152481472281919735617268044202589860,
                s3 + 3682071510138521345600424597536598375718773365536872232193107639375194756918
            );
        }
        (s0, s1, s2, s3) = _linearOp(s0, s1, s2, s3);

        unchecked {
            uint256 tmp = s0 +
                18657517374128716281071590782771170166993445602755371021955596036781411817786;
            s0 = mulmod(tmp, tmp, _PRIME);
            s0 = mulmod(s0, s0, _PRIME);
            s0 = mulmod(s0, tmp, _PRIME);
        }
        unchecked {
            uint256 tmp = s1 +
                7833794394096838639430144230563403530989402760602204539559270044687522640191;
            s1 = mulmod(tmp, tmp, _PRIME);
            s1 = mulmod(s1, s1, _PRIME);
            s1 = mulmod(s1, tmp, _PRIME);
        }
        unchecked {
            uint256 tmp = s2 +
                21303828694647266539931030987057572024333442749881970102454081226349775826204;
            s2 = mulmod(tmp, tmp, _PRIME);
            s2 = mulmod(s2, s2, _PRIME);
            s2 = mulmod(s2, tmp, _PRIME);
        }
        unchecked {
            uint256 tmp = s3 +
                10601447988834057856019990466870413629636256450824419416829818546423193802418;
            s3 = mulmod(tmp, tmp, _PRIME);
            s3 = mulmod(s3, s3, _PRIME);
            s3 = mulmod(s3, tmp, _PRIME);
        }

        (s0, s1, s2, s3) = _linearOp(s0, s1, s2, s3);

        unchecked {
            (s0, s1, s2, s3) = _expAlphaInv4(
                alphaInvScratch,
                s0 + 3394657260998945409283098835682964352503279447198495330506177586645995289229,
                s1 + 18437084083724939316390841967750487133622937044030373241106776324730657101302,
                s2 + 9281739916935170266925270432337475828741505406943764438550188362765269530037,
                s3 + 7363758719535652813463843693256839865026387361836644774317493432208443086206
            );
        }
        (s0, s1, s2, s3) = _linearOp(s0, s1, s2, s3);

        unchecked {
            uint256 tmp = s0 +
                307094088106440279963968943984309088038734274328527845883669678290790702381;
            s0 = mulmod(tmp, tmp, _PRIME);
            s0 = mulmod(s0, s0, _PRIME);
            s0 = mulmod(s0, tmp, _PRIME);
        }
        unchecked {
            uint256 tmp = s1 +
                20802277384865839022876847241719852837518994021170013346790603773477912819001;
            s1 = mulmod(tmp, tmp, _PRIME);
            s1 = mulmod(s1, s1, _PRIME);
            s1 = mulmod(s1, tmp, _PRIME);
        }
        unchecked {
            uint256 tmp = s2 +
                19754579269464973651593381036132218829220609572271224048608091445854164824042;
            s2 = mulmod(tmp, tmp, _PRIME);
            s2 = mulmod(s2, s2, _PRIME);
            s2 = mulmod(s2, tmp, _PRIME);
        }
        unchecked {
            uint256 tmp = s3 +
                3618840933841571232310395486452077846249117988789467996234635426899783130819;
            s3 = mulmod(tmp, tmp, _PRIME);
            s3 = mulmod(s3, s3, _PRIME);
            s3 = mulmod(s3, tmp, _PRIME);
        }

        (s0, s1, s2, s3) = _linearOp(s0, s1, s2, s3);

        unchecked {
            (s0, s1, s2, s3) = _expAlphaInv4(
                alphaInvScratch,
                s0 + 2604166168648013711791424714498680546427073388134923208733633668316805639713,
                s1 + 21355705619901626246699129842094174300693414345856149669339147704587730744579,
                s2 + 492957643799044929042114590851019953669919577182050726596188173945730031352,
                s3 + 8495959434717951575638107349559891417392372124707619959558593515759091841138
            );
        }
        (s0, s1, s2, s3) = _linearOp(s0, s1, s2, s3);

        unchecked {
            uint256 tmp = s0 +
                15608173629791582453867933160400609222904457931922627396107815347244961625587;
            s0 = mulmod(tmp, tmp, _PRIME);
            s0 = mulmod(s0, s0, _PRIME);
            s0 = mulmod(s0, tmp, _PRIME);
        }
        unchecked {
            uint256 tmp = s1 +
                16346164988481725869223011419855264063160651334419415042919928342589111681923;
            s1 = mulmod(tmp, tmp, _PRIME);
            s1 = mulmod(s1, s1, _PRIME);
            s1 = mulmod(s1, tmp, _PRIME);
        }
        unchecked {
            uint256 tmp = s2 +
                21085652277104054699752179865196164165969290053517659864117475352262716334100;
            s2 = mulmod(tmp, tmp, _PRIME);
            s2 = mulmod(s2, s2, _PRIME);
            s2 = mulmod(s2, tmp, _PRIME);
        }
        unchecked {
            uint256 tmp = s3 +
                20640310021063232205677193759981403045043444605175178332133134865746039279935;
            s3 = mulmod(tmp, tmp, _PRIME);
            s3 = mulmod(s3, s3, _PRIME);
            s3 = mulmod(s3, tmp, _PRIME);
        }

        (s0, s1, s2, s3) = _linearOp(s0, s1, s2, s3);

        unchecked {
            (s0, s1, s2, s3) = _expAlphaInv4(
                alphaInvScratch,
                s0 + 6015589261538006311719125697023069952804098656652050863009463360598997670240,
                s1 + 12498423882721726012743791752811798719201859023192663855805526312393108407357,
                s2 + 10785527781711732350693172404486938622378708235957779975342240483505724965040,
                s3 + 5563181134859229953817163002660048854420912281911747312557025480927280392569
            );
        }
        (s0, s1, s2, s3) = _linearOp(s0, s1, s2, s3);

        unchecked {
            uint256 tmp = s0 +
                4585980485870975597083581718044393941512074846925247225127276913719050121968;
            s0 = mulmod(tmp, tmp, _PRIME);
            s0 = mulmod(s0, s0, _PRIME);
            s0 = mulmod(s0, tmp, _PRIME);
        }
        unchecked {
            uint256 tmp = s1 +
                8135760428078872176830812746579993820254685977237403304445687861806698035222;
            s1 = mulmod(tmp, tmp, _PRIME);
            s1 = mulmod(s1, s1, _PRIME);
            s1 = mulmod(s1, tmp, _PRIME);
        }
        unchecked {
            uint256 tmp = s2 +
                4525715538433244696411192727226186804883202134636681498489663161593606654720;
            s2 = mulmod(tmp, tmp, _PRIME);
            s2 = mulmod(s2, s2, _PRIME);
            s2 = mulmod(s2, tmp, _PRIME);
        }
        unchecked {
            uint256 tmp = s3 +
                2537497100749435007113677475828631400227339157221711397900070636998427379023;
            s3 = mulmod(tmp, tmp, _PRIME);
            s3 = mulmod(s3, s3, _PRIME);
            s3 = mulmod(s3, tmp, _PRIME);
        }

        (s0, s1, s2, s3) = _linearOp(s0, s1, s2, s3);

        unchecked {
            (s0, s1, s2, s3) = _expAlphaInv4(
                alphaInvScratch,
                s0 + 6957758175844522415482704083077249782181516476067074624906502033584870962925,
                s1 + 17134288156316028142861248367413235848595762718317063354217292516610545487813,
                s2 + 20912428573104312239411321877435657586184425249645076131891636094671938892815,
                s3 + 16000236205755938926858829908701623009580043315308207671921283074116709575629
            );
        }
        (s0, s1, s2, s3) = _linearOp(s0, s1, s2, s3);

        unchecked {
            uint256 tmp = s0 +
                10226182617544046880850643054874064693998595520540061157646952229134207239372;
            s0 = mulmod(tmp, tmp, _PRIME);
            s0 = mulmod(s0, s0, _PRIME);
            s0 = mulmod(s0, tmp, _PRIME);
        }
        unchecked {
            uint256 tmp = s1 +
                18584346134948015676264599354709457865255277240606855245909703396343731224626;
            s1 = mulmod(tmp, tmp, _PRIME);
            s1 = mulmod(s1, s1, _PRIME);
            s1 = mulmod(s1, tmp, _PRIME);
        }
        unchecked {
            uint256 tmp = s2 +
                9263628039314899758000383385773954136696958567872461042004915206775147151562;
            s2 = mulmod(tmp, tmp, _PRIME);
            s2 = mulmod(s2, s2, _PRIME);
            s2 = mulmod(s2, tmp, _PRIME);
        }
        unchecked {
            uint256 tmp = s3 +
                21095966719856094705113273596585696209808876361583941931684481364905087347856;
            s3 = mulmod(tmp, tmp, _PRIME);
            s3 = mulmod(s3, s3, _PRIME);
            s3 = mulmod(s3, tmp, _PRIME);
        }

        (s0, s1, s2, s3) = _linearOp(s0, s1, s2, s3);

        unchecked {
            (s0, s1, s2, s3) = _expAlphaInv4(
                alphaInvScratch,
                s0 + 2671157351815122058649197205531097090514563992249109660044882868649840700911,
                s1 + 19371695134219415702961622134896564229962454573253508904477489696588594622079,
                s2 + 5458968308231210904289987830881528056037123818964633914555287871152343390175,
                s3 + 7336332584551233792026746889434554547883125466404119632794862500961953384162
            );
        }
        (s0, s1, s2, s3) = _linearOp(s0, s1, s2, s3);

        unchecked {
            uint256 tmp = s0 +
                10351436748086126474964482623536554036637945319698748519226181145454116702488;
            s0 = mulmod(tmp, tmp, _PRIME);
            s0 = mulmod(s0, s0, _PRIME);
            s0 = mulmod(s0, tmp, _PRIME);
        }
        unchecked {
            uint256 tmp = s1 +
                10588209357420186457766745724579739104572139534486480334142455690083813419064;
            s1 = mulmod(tmp, tmp, _PRIME);
            s1 = mulmod(s1, s1, _PRIME);
            s1 = mulmod(s1, tmp, _PRIME);
        }
        unchecked {
            uint256 tmp = s2 +
                14330277147584936710957102218096795520430543834717433464500965846826655802131;
            s2 = mulmod(tmp, tmp, _PRIME);
            s2 = mulmod(s2, s2, _PRIME);
            s2 = mulmod(s2, tmp, _PRIME);
        }
        unchecked {
            uint256 tmp = s3 +
                20752197679372238381408962682213349118865256502118746003818603260257076802028;
            s3 = mulmod(tmp, tmp, _PRIME);
            s3 = mulmod(s3, s3, _PRIME);
            s3 = mulmod(s3, tmp, _PRIME);
        }

        (s0, s1, s2, s3) = _linearOp(s0, s1, s2, s3);

        unchecked {
            (s0, s1, s2, s3) = _expAlphaInv4(
                alphaInvScratch,
                s0 + 19390446529582160674621825412345750405397926216690583196542690617266028463414,
                s1 + 4169994013656329171830126793466321040216273832271989491631696813297571003664,
                s2 + 3014817248268674641565961681956715664833306954478820029563459099892548946802,
                s3 + 14285412497877984113655094566695921704826935980354186365694472961163628072901
            );
        }
        (s0, s1, s2, s3) = _linearOp(s0, s1, s2, s3);

        unchecked {
            uint256 tmp = s0 +
                16224484149774307577146165975762490690838415946665379067259822320752729067513;
            s0 = mulmod(tmp, tmp, _PRIME);
            s0 = mulmod(s0, s0, _PRIME);
            s0 = mulmod(s0, tmp, _PRIME);
        }
        unchecked {
            uint256 tmp = s1 +
                5404416528124718330316441408560295270695591369912905197499507811036327404407;
            s1 = mulmod(tmp, tmp, _PRIME);
            s1 = mulmod(s1, s1, _PRIME);
            s1 = mulmod(s1, tmp, _PRIME);
        }
        unchecked {
            uint256 tmp = s2 +
                20127204244332635127213425090893250761286848618448128307344971109698523903374;
            s2 = mulmod(tmp, tmp, _PRIME);
            s2 = mulmod(s2, s2, _PRIME);
            s2 = mulmod(s2, tmp, _PRIME);
        }
        unchecked {
            uint256 tmp = s3 +
                14939477686176063572999014162186372798386193194442661892600584389296609365740;
            s3 = mulmod(tmp, tmp, _PRIME);
            s3 = mulmod(s3, s3, _PRIME);
            s3 = mulmod(s3, tmp, _PRIME);
        }

        (s0, s1, s2, s3) = _linearOp(s0, s1, s2, s3);

        unchecked {
            (s0, s1, s2, s3) = _expAlphaInv4(
                alphaInvScratch,
                s0 + 183740587182448242823071506013879595265109215202349952517434740768878294134,
                s1 + 15366166801397358994305040367078329374182896694582870542425225835844885654667,
                s2 + 10066796014802701613007252979619633540090232697942390802486559078446300507813,
                s3 + 4824035239925904398047276123907644574421550988870123756876333092498925242854
            );
        }
        (s0, s1, s2, s3) = _linearOp(s0, s1, s2, s3);

        unchecked {
            uint256 tmp = s0 +
                5526416022516734657935645023952329824887761902324086126076396040056459740202;
            s0 = mulmod(tmp, tmp, _PRIME);
            s0 = mulmod(s0, s0, _PRIME);
            s0 = mulmod(s0, tmp, _PRIME);
        }
        unchecked {
            uint256 tmp = s1 +
                18157816292703983306114736850721419851645159304249709756659476015594698876611;
            s1 = mulmod(tmp, tmp, _PRIME);
            s1 = mulmod(s1, s1, _PRIME);
            s1 = mulmod(s1, tmp, _PRIME);
        }
        unchecked {
            uint256 tmp = s2 +
                767446206481623130855439732549764381286210118638028499466788453347759203223;
            s2 = mulmod(tmp, tmp, _PRIME);
            s2 = mulmod(s2, s2, _PRIME);
            s2 = mulmod(s2, tmp, _PRIME);
        }
        unchecked {
            uint256 tmp = s3 +
                16303412231051555792435190427637047658258796056382698277687500021321460387129;
            s3 = mulmod(tmp, tmp, _PRIME);
            s3 = mulmod(s3, s3, _PRIME);
            s3 = mulmod(s3, tmp, _PRIME);
        }

        (s0, s1, s2, s3) = _linearOp(s0, s1, s2, s3);

        unchecked {
            (s0, s1, s2, s3) = _expAlphaInv4(
                alphaInvScratch,
                s0 + 15475465085113677237835653765189267963435264152924949727326000496982746660612,
                s1 + 14574823710073720047190393602502575509282844662732045439760066078137662816054,
                s2 + 13746490178929963947720756220409862158443939172096620003896874772477437733602,
                s3 + 13804898145881881347835367366352189037341704254740510664318597456840481739975
            );
        }
        (s0, s1, s2, s3) = _linearOp(s0, s1, s2, s3);

        unchecked {
            uint256 tmp = s0 +
                3523599105403569319090449327691358425990456728660349400211678603795116364226;
            s0 = mulmod(tmp, tmp, _PRIME);
            s0 = mulmod(s0, s0, _PRIME);
            s0 = mulmod(s0, tmp, _PRIME);
        }
        unchecked {
            uint256 tmp = s1 +
                8632053982708637954870974502506145434219829622278773822242070316888003350278;
            s1 = mulmod(tmp, tmp, _PRIME);
            s1 = mulmod(s1, s1, _PRIME);
            s1 = mulmod(s1, tmp, _PRIME);
        }
        unchecked {
            uint256 tmp = s2 +
                20293222318844554840191640739970825558851264905959070636369796127300969629060;
            s2 = mulmod(tmp, tmp, _PRIME);
            s2 = mulmod(s2, s2, _PRIME);
            s2 = mulmod(s2, tmp, _PRIME);
        }
        unchecked {
            uint256 tmp = s3 +
                7583204376683983181255811699503668584283525661852773339144064901897953897564;
            s3 = mulmod(tmp, tmp, _PRIME);
            s3 = mulmod(s3, s3, _PRIME);
            s3 = mulmod(s3, tmp, _PRIME);
        }

        (s0, s1, s2, s3) = _linearOp(s0, s1, s2, s3);

        unchecked {
            (s0, s1, s2, s3) = _expAlphaInv4(
                alphaInvScratch,
                s0 + 7562572155566079175343789986900217168516831778275127159068657756836798778249,
                s1 + 12689811910161401007144285031988539999455902164332232460061366402869461973371,
                s2 + 21878400680687418538050108788381481970431106443696421074205107984690362920637,
                s3 + 3428721187625124675258692786364137915132424621324969246210899039774126165479
            );
        }
        (s0, s1, s2, s3) = _linearOp(s0, s1, s2, s3);

        unchecked {
            uint256 tmp = s0 +
                2552744099402346352193097862110515290335034445517764751557635302899937367219;
            s0 = mulmod(tmp, tmp, _PRIME);
            s0 = mulmod(s0, s0, _PRIME);
            s0 = mulmod(s0, tmp, _PRIME);
        }
        unchecked {
            uint256 tmp = s1 +
                13706727374402840004346872704605212996406886221231239230397976011930486183550;
            s1 = mulmod(tmp, tmp, _PRIME);
            s1 = mulmod(s1, s1, _PRIME);
            s1 = mulmod(s1, tmp, _PRIME);
        }
        unchecked {
            uint256 tmp = s2 +
                19786308443934570499119114884492461847023732197118902978413499381102456961966;
            s2 = mulmod(tmp, tmp, _PRIME);
            s2 = mulmod(s2, s2, _PRIME);
            s2 = mulmod(s2, tmp, _PRIME);
        }
        unchecked {
            uint256 tmp = s3 +
                11767081169862697956461405434786280425108140215784390008330611807075539962898;
            s3 = mulmod(tmp, tmp, _PRIME);
            s3 = mulmod(s3, s3, _PRIME);
            s3 = mulmod(s3, tmp, _PRIME);
        }

        (s0, s1, s2, s3) = _linearOp(s0, s1, s2, s3);

        unchecked {
            (s0, s1, s2, s3) = _expAlphaInv4(
                alphaInvScratch,
                s0 + 1273319740931699377003430019539548781935202579355152343831464213279794249000,
                s1 + 20225620070386241931202098463018472034137960205721651875253423327929063224115,
                s2 + 13107884970924459680133954992354588464904218518440707039430314610799573960437,
                s3 + 10574066469653966216567896842413898230152427846140046825523989742590727910280
            );
        }
        (s0, s1, s2, s3) = _linearOp(s0, s1, s2, s3);

        unchecked {
            uint256 tmp = s0 +
                21386271527766270535632132320974945129946865648321206442664310421414128279311;
            s0 = mulmod(tmp, tmp, _PRIME);
            s0 = mulmod(s0, s0, _PRIME);
            s0 = mulmod(s0, tmp, _PRIME);
        }
        unchecked {
            uint256 tmp = s1 +
                15743262855527118149527268525857865250723531109306484598629175225221686341453;
            s1 = mulmod(tmp, tmp, _PRIME);
            s1 = mulmod(s1, s1, _PRIME);
            s1 = mulmod(s1, tmp, _PRIME);
        }
        unchecked {
            uint256 tmp = s2 +
                16251140915157602891864152518526119259367827194524273940185283798897653655734;
            s2 = mulmod(tmp, tmp, _PRIME);
            s2 = mulmod(s2, s2, _PRIME);
            s2 = mulmod(s2, tmp, _PRIME);
        }
        unchecked {
            uint256 tmp = s3 +
                5420158299017134702074915284768041702367316125403978919545323705661634647751;
            s3 = mulmod(tmp, tmp, _PRIME);
            s3 = mulmod(s3, s3, _PRIME);
            s3 = mulmod(s3, tmp, _PRIME);
        }

        (s0, s1, s2, s3) = _linearOp(s0, s1, s2, s3);

        unchecked {
            (s0, s1, s2, s3) = _expAlphaInv4(
                alphaInvScratch,
                s0 + 14555572526833606349832007897859411042036463045080050783981107823326880950231,
                s1 + 15234942318869557310939446038663331226792664588406507247341043508129993934298,
                s2 + 19560004467494472556570844694553210033340577742756929194362924850760034377042,
                s3 + 21851693551359717578445799046408060941161959589978077352548456186528047792150
            );
        }
        (s0, s1, s2, s3) = _linearOp(s0, s1, s2, s3);

        unchecked {
            uint256 tmp = s0 +
                19076469206110044175016166349949136119962165667268661130584159239385341119621;
            s0 = mulmod(tmp, tmp, _PRIME);
            s0 = mulmod(s0, s0, _PRIME);
            s0 = mulmod(s0, tmp, _PRIME);
        }
        unchecked {
            uint256 tmp = s1 +
                19132104531774396501521959463346904008488403861940301898725725957519076019017;
            s1 = mulmod(tmp, tmp, _PRIME);
            s1 = mulmod(s1, s1, _PRIME);
            s1 = mulmod(s1, tmp, _PRIME);
        }
        unchecked {
            uint256 tmp = s2 +
                6606159937109409334959297158878571243749055026127553188405933692223704734040;
            s2 = mulmod(tmp, tmp, _PRIME);
            s2 = mulmod(s2, s2, _PRIME);
            s2 = mulmod(s2, tmp, _PRIME);
        }
        unchecked {
            uint256 tmp = s3 +
                13442678592538344046772867528443594004918096722084104155946229264098946917042;
            s3 = mulmod(tmp, tmp, _PRIME);
            s3 = mulmod(s3, s3, _PRIME);
            s3 = mulmod(s3, tmp, _PRIME);
        }

        (s0, s1, s2, s3) = _linearOp(s0, s1, s2, s3);

        unchecked {
            return (
                s0 + 11975757366382164299373991853632416786161357061467425182041988114491638264212,
                s1 + 10571372363668414752587603575617060708758897046929321941050113299303675014148,
                s2 + 5405426474713644587066466463343175633538103521677501186003868914920014287031,
                s3 + 18665277628144856329335676361545218245401014824195451740181902217370165017984
            );
        }
    }

    // Computes the hash of three field elements and returns a single element
    // In our case the rate is 3 and the capacity is 1
    // This hash function the one used in the Records Merkle tree.
    // @param a first element
    // @param b second element
    // @param c third element
    // @return the first element of the Rescue state
    function hash(
        uint256 a,
        uint256 b,
        uint256 c
    ) public view returns (uint256 o) {
        (o, a, b, c) = perm(a % _PRIME, b % _PRIME, c % _PRIME, 0);
        o %= _PRIME;
    }

<<<<<<< HEAD
    function commit(uint256[15] memory inputs) public view returns (uint256) {
        uint256 a;
        uint256 b;
        uint256 c;
=======
    function commit(uint256[15] memory inputs) internal view returns (uint256) {
        uint256 a = inputs[0];
        uint256 b = inputs[1];
        uint256 c = inputs[2];
>>>>>>> 10aae78f
        uint256 d;
        require(a < _PRIME, "inputs must be below _PRIME");
        require(b < _PRIME, "inputs must be below _PRIME");
        require(c < _PRIME, "inputs must be below _PRIME");

        for (uint256 i = 1; i < 5; i++) {
            require(inputs[3 * i + 0] < _PRIME, "inputs must be below _PRIME");
            require(inputs[3 * i + 1] < _PRIME, "inputs must be below _PRIME");
            require(inputs[3 * i + 2] < _PRIME, "inputs must be below _PRIME");
            a += inputs[3 * i + 0];
            b += inputs[3 * i + 1];
            c += inputs[3 * i + 2];

            (a, b, c, d) = perm(a % _PRIME, b % _PRIME, c % _PRIME, d);

            a %= _PRIME;
            b %= _PRIME;
            c %= _PRIME;
            d %= _PRIME;
        }

        return a;
    }
}<|MERGE_RESOLUTION|>--- conflicted
+++ resolved
@@ -695,17 +695,10 @@
         o %= _PRIME;
     }
 
-<<<<<<< HEAD
-    function commit(uint256[15] memory inputs) public view returns (uint256) {
-        uint256 a;
-        uint256 b;
-        uint256 c;
-=======
     function commit(uint256[15] memory inputs) internal view returns (uint256) {
         uint256 a = inputs[0];
         uint256 b = inputs[1];
         uint256 c = inputs[2];
->>>>>>> 10aae78f
         uint256 d;
         require(a < _PRIME, "inputs must be below _PRIME");
         require(b < _PRIME, "inputs must be below _PRIME");
