// Copyright (c) 2022 Espresso Systems (espressosys.com)
// This file is part of the Configurable Asset Privacy for Ethereum (CAPE) library.
//
// This program is free software: you can redistribute it and/or modify it under the terms of the GNU General Public License as published by the Free Software Foundation, either version 3 of the License, or (at your option) any later version.
// This program is distributed in the hope that it will be useful, but WITHOUT ANY WARRANTY; without even the implied warranty of MERCHANTABILITY or FITNESS FOR A PARTICULAR PURPOSE. See the GNU General Public License for more details.
// You should have received a copy of the GNU General Public License along with this program. If not, see <https://www.gnu.org/licenses/>.

use crate::deploy::EthMiddleware;
use crate::ethereum::EthConnection;
use crate::types::{self as sol, CAPE};

use anyhow::{Error, Result};
use ark_serialize::{CanonicalDeserialize, CanonicalSerialize};
use ethers::prelude::signer::SignerMiddlewareError;
use ethers::prelude::{BlockNumber, Provider, Wallet};
use ethers::prelude::{Bytes, Http, Middleware, PendingTransaction, TxHash};
use ethers_core::k256::ecdsa::SigningKey;

use super::{BlockMemos, BlockWithMemos};

/// Fetch a cape block given the (Ethereum) tx hash of the tx in which the block
/// was submitted.
pub async fn fetch_cape_memos(
    connection: &EthConnection,
    tx_hash: TxHash,
) -> Result<Option<BlockMemos>, Error> {
    // Fetch Ethereum transaction that emitted event
    let tx = if let Some(tx) = connection.provider.get_transaction(tx_hash).await? {
        tx
    } else {
        return Ok(None); // This probably means no tx with this hash found.
    };

    // Decode the calldata (tx.input) into the function input types
    let (_, fetched_memos_bytes) = connection
        .contract
        .decode::<(sol::CapeBlock, Bytes), _>("submitCapeBlockWithMemos", tx.input)?;

    let decoded_memos: BlockMemos =
        CanonicalDeserialize::deserialize(&fetched_memos_bytes.to_vec()[..])?;

    Ok(Some(decoded_memos))
}

pub async fn submit_cape_block_with_memos(
    contract: &CAPE<EthMiddleware>,
    block: BlockWithMemos,
    block_number: BlockNumber,
    _gas_limit: u64,
) -> Result<PendingTransaction<'_, Http>, SignerMiddlewareError<Provider<Http>, Wallet<SigningKey>>>
{
    let mut memos_bytes: Vec<u8> = vec![];
    block.memos.serialize(&mut memos_bytes).unwrap();

    // There is some nonce subtlety going on here, in what amounts to a simple
    //  `contract.submit_cape_block_with_memos(...).send().await`.
    //
    //  We must manually call `fill_transaction` in order pass a `BlockNumber`.
    //  `BlockNumber` can be an integer block number or "latest", "earliest" or
    //  "pending". The value is passed to `eth_getTransactionCount` and the
    //  return value of that call is used as the nonce of the Ethereum
    //  transaction.
    //
    //  See https://eth.wiki/json-rpc/API#eth_gettransactioncount for details
    //  about the Ethereum RPC endpoint.
    //
    //  With `BlockNumber::Latest` the nonce is calculated based on the last
    //  mined Ethereum block. This is also the default behaviour of
    //  `ContractCall.send`.
    //
    //  With `BlockNumber::Pending` pending Ethereum transactions will be
    //  included in the transaction count. This enables submitting new Ethereum
    //  transactions before the previous one is mined and therefore enables the
    //  relayer to submit more than a single Ethererum transaction per Ethereum
    //  block.
    //
    //  Note: using `BlockNumber::Pending` will still create duplicate nonces if
    //  called a second time before the previous transaction goes into the
    //  mempool of the node.
    let mut tx = contract
        .submit_cape_block_with_memos(block.block.clone().into(), memos_bytes.into())
        .tx
        .clone();

    contract
        .client()
        .fill_transaction(&mut tx, Some(block_number.into()))
        .await?;

    // The estimated gas cost can be too low. For example, if a deposit is made
    // in an earlier transaction in the same block the estimate would not include
    // the cost for crediting the deposit.
    //
    // Note that the CAPE contract calls out to ERC20 contracts which means the
    // gas usage of processing a burn note is potentially unbounded. Using
    // tokens whose transfer function far exceeds normal gas consumption is
    // currently not supported.
    //
    // TODO: mathis: it's a bit wasteful to download the entire block for this
    // but I don't know of another way to obtain the current block gas limit.
    let block = contract
        .client()
        .get_block(BlockNumber::Latest)
        .await?
        .unwrap();
    tx.set_gas(std::cmp::min(tx.gas().unwrap() * 2, block.gas_limit));

    contract.client().send_transaction(tx, None).await
}

#[cfg(test)]
mod tests {
    use super::*;
    use crate::{
        assertion::{EnsureMined, Matcher},
        cape::CapeBlock,
        deploy::deploy_test_cape,
        ethereum::GAS_LIMIT_OVERRIDE,
        ledger::CapeLedger,
        types::{GenericInto, MerkleRootSol, NullifierSol},
    };
    use ark_ff::Fp256;
    use ethers::prelude::U256;
    use jf_cap::{
        keys::UserPubKey,
        structs::{AssetCodeSeed, InternalAssetCode, RecordCommitment},
        utils::TxnsParams,
        TransactionNote,
    };
    use num_traits::Zero;
    use rand::Rng;
    use reef::Ledger;

    #[tokio::test]
    async fn test_compute_num_commitments() {
        let contract = deploy_test_cape().await;
        let rng = &mut ark_std::test_rng();

        for _run in 0..10 {
            let mut num_comms = 0;

            let burn_notes = (0..rng.gen_range(0..2))
                .map(|_| {
                    let mut note = sol::BurnNote::default();
                    let n = rng.gen_range(2..10); // burn notes must have a least 2 record commitments
                    note.transfer_note.output_commitments = [U256::from(0)].repeat(n);
                    // subtract one because the burn record commitment is not inserted
                    num_comms += n - 1;
                    note
                })
                .collect();

            let transfer_notes = (0..rng.gen_range(0..2))
                .map(|_| {
                    let mut note = sol::TransferNote::default();
                    let n = rng.gen_range(0..10);
                    note.output_commitments = [U256::from(0)].repeat(n);
                    num_comms += n;
                    note
                })
                .collect();

            let freeze_notes = (0..rng.gen_range(0..2))
                .map(|_| {
                    let mut note = sol::FreezeNote::default();
                    let n = rng.gen_range(0..10);
                    note.output_commitments = [U256::from(0)].repeat(n);
                    num_comms += n;
                    note
                })
                .collect();

            let mint_notes = (0..rng.gen_range(0..2))
                .map(|_| {
                    num_comms += 2; // change and mint
                    sol::MintNote::default()
                })
                .collect();

            let cape_block = sol::CapeBlock {
                transfer_notes,
                mint_notes,
                freeze_notes,
                burn_notes,
                note_types: vec![],
                miner_addr: UserPubKey::default().address().into(),
            };

            let num_comms_sol = contract
                .compute_num_commitments(cape_block)
                .call()
                .await
                .unwrap();

            assert_eq!(num_comms_sol, U256::from(num_comms));
        }
    }

    async fn submit_block_test_helper(
        num_transfer_tx: usize,
        num_mint_tx: usize,
        num_freeze_tx: usize,
    ) -> Result<()> {
        let contract = deploy_test_cape().await;

        let rng = &mut ark_std::test_rng();

        let params = TxnsParams::generate_txns(
            rng,
            num_transfer_tx,
            num_mint_tx,
            num_freeze_tx,
            CapeLedger::merkle_height(),
        );
        let miner = UserPubKey::default();

        let nf = params.txns[0].nullifiers()[0];
        let root = params.txns[0].merkle_root();

        let cape_block = CapeBlock::generate(params.txns.clone(), vec![], miner.address())?;

        // Check that some nullifier is not yet inserted
        assert!(
            !contract
                .nullifiers(nf.generic_into::<NullifierSol>().0)
                .call()
                .await?
        );

        println!("adding root");
        // Set the root
        contract
            .add_root(root.generic_into::<MerkleRootSol>().0)
            .send()
            .await?
            .await?
            .ensure_mined();

        println!("submit");
        // Submit to the contract
        let receipt = contract
            .submit_cape_block(cape_block.into())
            .gas(GAS_LIMIT_OVERRIDE) // runs out of gas with estimate
            .send()
            .await?
<<<<<<< HEAD
            .await?;
        println!("{:?}", receipt);
=======
            .await?
            .ensure_mined();
>>>>>>> 0297e75e

        // Check that now the nullifier has been inserted
        for _ in 0..2 {
            if contract
                .nullifiers(nf.generic_into::<NullifierSol>().0)
                .call()
                .await?
            {
                break;
            };
        }

        assert!(
            contract
                .nullifiers(nf.generic_into::<NullifierSol>().0)
                .call()
                .await?
        );

        // Now alter the transaction so that it is invalid, resubmit the block and check it is rejected
        let zero_rc = RecordCommitment::from_field_element(Fp256::zero());

        let tx_note = params.txns[0].clone();
        let altered_tx_note = match tx_note {
            TransactionNote::Transfer(tx) => {
                let mut altered_tx = tx.clone();
                altered_tx.output_commitments[0] = zero_rc;
                TransactionNote::Transfer(altered_tx.clone())
            }
            TransactionNote::Mint(tx) => {
                let mut altered_tx = tx.clone();
                altered_tx.mint_comm = zero_rc;
                TransactionNote::Mint(altered_tx.clone())
            }
            TransactionNote::Freeze(tx) => {
                let mut altered_tx = tx.clone();
                altered_tx.output_commitments[0] = zero_rc;
                TransactionNote::Freeze(altered_tx.clone())
            }
        };

        // We redeploy the contract so that we start with a clean state.
        let contract = deploy_test_cape().await;

        let cape_block = CapeBlock::generate(vec![altered_tx_note], vec![], miner.address())?;

        // Set the root
        contract
            .add_root(root.generic_into::<MerkleRootSol>().0)
            .send()
            .await?
            .await?;

        // Submit to the contract
        contract
            .submit_cape_block(cape_block.into())
            .call()
            .await
            .should_revert_with_message("Cape: batch verify failed");

        Ok(())
    }

    #[tokio::test]
    async fn test_submit_block_with_transfer_tx() -> Result<()> {
        submit_block_test_helper(1, 0, 0).await?;
        Ok(())
    }

    #[tokio::test]
    async fn test_submit_block_with_mint_tx() -> Result<()> {
        submit_block_test_helper(0, 1, 0).await?;
        Ok(())
    }

    #[tokio::test]
    async fn test_submit_block_with_freeze_tx() -> Result<()> {
        submit_block_test_helper(0, 0, 1).await?;
        Ok(())
    }

    #[tokio::test]
    async fn test_submit_block_with_three_txs_to_cape_contract() -> Result<()> {
        submit_block_test_helper(1, 1, 1).await?;
        Ok(())
    }

    #[tokio::test]
    async fn test_submit_empty_block_to_cape_contract() -> Result<()> {
        let contract = deploy_test_cape().await;

        // Create an empty block transactions
        let rng = &mut ark_std::test_rng();
        let params = TxnsParams::generate_txns(rng, 0, 0, 0, CapeLedger::merkle_height());
        let miner = UserPubKey::default();

        let cape_block = CapeBlock::generate(params.txns, vec![], miner.address())?;

        contract
            .submit_cape_block(cape_block.into())
            .call()
            .await
            .should_revert_with_message("Block must be non-empty");

        Ok(())
    }

    #[tokio::test]
    async fn test_block_height() -> Result<()> {
        let contract = deploy_test_cape().await;
        assert_eq!(contract.block_height().call().await?, 0u64);

        let rng = &mut ark_std::test_rng();
        let params = TxnsParams::generate_txns(rng, 1, 0, 0, CapeLedger::merkle_height());
        let miner = UserPubKey::default();

        let root = params.txns[0].merkle_root();
        let cape_block = CapeBlock::generate(params.txns, vec![], miner.address())?;

        contract
            .add_root(root.generic_into::<MerkleRootSol>().0)
            .send()
            .await?
            .await?
            .ensure_mined();

        contract
            .submit_cape_block(cape_block.into())
            .gas(GAS_LIMIT_OVERRIDE)
            .send()
            .await?
            .await?
            .ensure_mined();

        assert_eq!(contract.block_height().call().await?, 1u64);
        Ok(())
    }

    #[tokio::test]
    async fn test_event_block_committed() -> Result<()> {
        let contract = deploy_test_cape().await;

        let rng = &mut ark_std::test_rng();
        let params = TxnsParams::generate_txns(rng, 1, 0, 0, CapeLedger::merkle_height());
        let miner = UserPubKey::default();

        let root = params.txns[0].merkle_root();
        let cape_block = CapeBlock::generate(params.txns, vec![], miner.address())?;

        contract
            .add_root(root.generic_into::<MerkleRootSol>().0)
            .send()
            .await?
            .await?
            .ensure_mined();

        contract
            .submit_cape_block(cape_block.into())
            .gas(GAS_LIMIT_OVERRIDE)
            .send()
            .await?
            .await?
            .ensure_mined();

        let logs = contract
            .block_committed_filter()
            .from_block(0u64)
            .query()
            .await?;
        assert_eq!(logs[0].height, 1);

        Ok(())
    }

    #[tokio::test]
    async fn test_check_domestic_asset_code_in_submit_cape_block() -> Result<()> {
        let contract = deploy_test_cape().await;
        let rng = &mut ark_std::test_rng();
        let params = TxnsParams::generate_txns(rng, 0, 1, 0, CapeLedger::merkle_height());

        contract
            .add_root(params.merkle_root.generic_into::<MerkleRootSol>().0)
            .send()
            .await?
            .await?;

        let mut block = CapeBlock::generate(params.txns, vec![], UserPubKey::default().address())?;

        // Set a wrong internal asset code on the mint note
        block.mint_notes[0].mint_internal_asset_code =
            InternalAssetCode::new(AssetCodeSeed::generate(rng), b"description");

        contract
            .submit_cape_block(block.into())
            .call()
            .await
            .should_revert_with_message("Wrong domestic asset code");

        Ok(())
    }
}<|MERGE_RESOLUTION|>--- conflicted
+++ resolved
@@ -243,13 +243,8 @@
             .gas(GAS_LIMIT_OVERRIDE) // runs out of gas with estimate
             .send()
             .await?
-<<<<<<< HEAD
-            .await?;
-        println!("{:?}", receipt);
-=======
-            .await?
-            .ensure_mined();
->>>>>>> 0297e75e
+            .await?
+            .ensure_mined();
 
         // Check that now the nullifier has been inserted
         for _ in 0..2 {
