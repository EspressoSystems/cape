--- conflicted
+++ resolved
@@ -29,9 +29,6 @@
 
         let rescueOnly = rescueGasUsed - doNothingGasUsed;
 
-<<<<<<< HEAD
-        console.log("Rescue gas of ", contractName, ": ", rescueOnly);
-=======
         const commitTx = await rescueContract.commit([
           BigInt(10),
           BigInt(15),
@@ -55,10 +52,9 @@
         console.log(commitTx);
         const commitTxReceipt = await commitTx.wait();
         let commitGasUsed = commitTxReceipt.gasUsed;
-        console.log("Rescue commit gas: " + commitGasUsed);
+        console.log("Rescue gas of ", contractName, ": ", rescueOnly);
 
         expect(rescueOnly).to.be.equal(gas);
->>>>>>> 10aae78f
       });
     }
   });
