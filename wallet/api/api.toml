--- conflicted
+++ resolved
@@ -219,10 +219,6 @@
 METHOD = "POST"
 PATH = ["buildwrap/destination/:destination/asset/:asset/amount/:amount"]
 ":destination" = "TaggedBase64"
-<<<<<<< HEAD
-=======
-":eth_address" = "Literal"
->>>>>>> b43870f6
 ":asset" = "TaggedBase64"
 ":amount" = "Integer"
 DOC = """
