--- conflicted
+++ resolved
@@ -250,35 +250,10 @@
     loop {
         // Use the Address book for this: https://github.com/EspressoSystems/cape/issues/641
         let peers: Vec<UserPubKey> = get_pub_keys_from_file(&args.pub_key_storage).await;
-<<<<<<< HEAD
         let operation: OperationType = rand::random();
         match operation {
             OperationType::Mint => {
                 // Skip mint, each wallet mints their own token when created
-=======
-        let recipient =
-            match peers.choose_weighted(&mut rng, |pk| if *pk == pub_key { 0 } else { 1 }) {
-                Ok(recipient) => recipient,
-                Err(WeightedError::NoItem | WeightedError::AllWeightsZero) => {
-                    event!(Level::WARN, "no peers yet, retrying...");
-                    retry_delay().await;
-                    continue;
-                }
-                Err(err) => {
-                    panic!("error in weighted choice of peer: {}", err);
-                }
-            };
-
-        // Get a list of assets for which we have a non-zero balance.
-        let mut asset_balances = vec![];
-        for asset in wallet.assets().await {
-            if wallet
-                .balance_breakdown(&address, &asset.definition.code)
-                .await
-                > 0
-            {
-                asset_balances.push(asset.definition.code);
->>>>>>> f464fdc9
             }
             OperationType::Transfer => {
                 let recipient = match peers.choose_weighted(&mut rng, |pk| {
@@ -301,7 +276,11 @@
                 // Get a list of assets for which we have a non-zero balance.
                 let mut asset_balances = vec![];
                 for asset in wallet.assets().await {
-                    if wallet.balance(&address, &asset.definition.code).await > 0 {
+                    if wallet
+                        .balance_breakdown(&address, &asset.definition.code)
+                        .await
+                        > 0
+                    {
                         asset_balances.push(asset.definition.code);
                     }
                 }
@@ -313,7 +292,6 @@
                 let amount = 1;
                 let fee = 1;
 
-<<<<<<< HEAD
                 event!(
                     Level::INFO,
                     "transferring {} units of {} to user {}",
@@ -329,7 +307,7 @@
                     recipient,
                 );
                 let txn = match wallet
-                    .transfer(&address, asset, &[(recipient.address(), amount)], fee)
+                    .transfer(Some(&address), asset, &[(recipient.address(), amount)], fee)
                     .await
                 {
                     Ok(txn) => txn,
@@ -363,29 +341,6 @@
                     .await
                     .unwrap();
                 frozen_addresses.push(asset_owner.clone());
-=======
-        event!(
-            Level::INFO,
-            "transferring {} units of {} to user {}",
-            amount,
-            if *asset == AssetCode::native() {
-                String::from("the native asset")
-            } else if *asset == my_asset.code {
-                String::from("my asset")
-            } else {
-                asset.to_string()
-            },
-            recipient,
-        );
-        let txn = match wallet
-            .transfer(Some(&address), asset, &[(recipient.address(), amount)], fee)
-            .await
-        {
-            Ok(txn) => txn,
-            Err(err) => {
-                event!(Level::ERROR, "Error generating transfer: {}", err);
-                continue;
->>>>>>> f464fdc9
             }
             OperationType::Unfreeze => {
                 if frozen_addresses.is_empty() {
