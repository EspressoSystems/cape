--- conflicted
+++ resolved
@@ -54,10 +54,6 @@
 tracing-distributed = "0.3.1"
 tracing-futures = "0.2"
 tracing-subscriber = "0.2.19"
-<<<<<<< HEAD
-universal-param = { git = "ssh://git@github.com/EspressoSystems/universal-param.git" }
-=======
->>>>>>> 2004cac6
 
 [dev-dependencies]
 tempdir = "0.3.7"
