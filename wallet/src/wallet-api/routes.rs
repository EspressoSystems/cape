// Copyright (c) 2022 Espresso Systems (espressosys.com)
// This file is part of the Configurable Asset Privacy for Ethereum (CAPE) library.

// This program is free software: you can redistribute it and/or modify it under the terms of the GNU General Public License as published by the Free Software Foundation, either version 3 of the License, or (at your option) any later version.
// This program is distributed in the hope that it will be useful, but WITHOUT ANY WARRANTY; without even the implied warranty of MERCHANTABILITY or FITNESS FOR A PARTICULAR PURPOSE. See the GNU General Public License for more details.
// You should have received a copy of the GNU General Public License along with this program. If not, see <https://www.gnu.org/licenses/>.

//! Web server endpoint handlers.

use crate::web::{NodeOpt, WebState};
use async_std::fs::{read_dir, File};
<<<<<<< HEAD
use cap_rust_sandbox::{ledger::CapeLedger, model::EthereumAddr};
=======
use cap_rust_sandbox::ledger::CapeLedger;
>>>>>>> b43870f6
use cape_wallet::{
    ui::*,
    wallet::{CapeWalletError, CapeWalletExt},
};
use ethers::prelude::Address;
use futures::{prelude::*, stream::iter};
use jf_cap::{
    keys::{AuditorPubKey, FreezerPubKey, UserKeyPair, UserPubKey},
<<<<<<< HEAD
    structs::{
        AssetCode, AssetDefinition as JfAssetDefinition, AssetPolicy,
        RecordOpening as JfRecordOpening,
    },
=======
    structs::{AssetCode, AssetDefinition as JfAssetDefinition, AssetPolicy},
>>>>>>> b43870f6
};
use net::{
    server::{request_body, response},
    TaggedBlob, UserAddress,
};
use rand_chacha::ChaChaRng;
use seahorse::{
    asset_library::Icon,
    events::{EventIndex, EventSource},
    hd::KeyTree,
    loader::{Loader, LoaderMetadata},
    txn_builder::{RecordInfo, TransactionReceipt},
    WalletBackend, WalletStorage,
};
use serde::{Deserialize, Serialize};
use snafu::Snafu;
use std::collections::HashMap;
use std::fmt::Debug;
use std::io::Cursor;
use std::path::Path;
use std::path::PathBuf;
use std::str::FromStr;
use strum::IntoEnumIterator;
use strum_macros::{AsRefStr, EnumIter, EnumString};
use tagged_base64::TaggedBase64;
use tide::{http::Method, Request, StatusCode};

#[derive(Debug, Snafu, Serialize, Deserialize)]
#[snafu(module(error))]
pub enum CapeAPIError {
    #[snafu(display("error accessing wallet: {}", msg))]
    Wallet { msg: String },

    #[snafu(display("failed to open wallet: {}", msg))]
    OpenWallet { msg: String },

    #[snafu(display("you must open a wallet to use this enpdoint"))]
    MissingWallet,

    #[snafu(display("invalid parameter: expected {}, got {}", expected, actual))]
    Param { expected: String, actual: String },

    #[snafu(display("invalid TaggedBase64 tag: expected {}, got {}", expected, actual))]
    Tag { expected: String, actual: String },

    #[snafu(display("failed to deserialize request parameter: {}", msg))]
    Deserialize { msg: String },

    #[snafu(display("internal server error: {}", msg))]
    Internal { msg: String },
}

impl net::Error for CapeAPIError {
    fn catch_all(msg: String) -> Self {
        Self::Internal { msg }
    }
    fn status(&self) -> StatusCode {
        match self {
            Self::Param { .. }
            | Self::Tag { .. }
            | Self::Deserialize { .. }
            | Self::OpenWallet { .. }
            | Self::MissingWallet => StatusCode::BadRequest,
            Self::Wallet { .. } | Self::Internal { .. } => StatusCode::InternalServerError,
        }
    }
}

pub fn server_error<E: Into<CapeAPIError>>(err: E) -> tide::Error {
    net::server_error(err)
}

#[cfg(test)]
mod backend {
    use super::*;
    use async_std::sync::{Arc, Mutex};
    use cap_rust_sandbox::universal_param::verifier_keys;
    use cape_wallet::mocks::{MockCapeBackend, MockCapeNetwork};
    use jf_cap::{
        structs::{FreezeFlag, ReceiverMemo, RecordCommitment, RecordOpening},
        MerkleTree,
    };
    use reef::traits::Ledger;
    use seahorse::testing::MockLedger;

    pub type Backend = MockCapeBackend<'static, LoaderMetadata>;

    pub async fn new(
        _options: &NodeOpt,
        rng: &mut ChaChaRng,
        faucet_pub_key: UserPubKey,
        loader: &mut Loader,
    ) -> Result<Backend, CapeWalletError> {
        let verif_crs = verifier_keys();

        // Set up a faucet record.
        let mut records = MerkleTree::new(CapeLedger::merkle_height()).unwrap();
        let faucet_ro = RecordOpening::new(
            rng,
            1000,
            jf_cap::structs::AssetDefinition::native(),
            faucet_pub_key,
            FreezeFlag::Unfrozen,
        );
        records.push(RecordCommitment::from(&faucet_ro).to_field_element());
        let faucet_memo = ReceiverMemo::from_ro(rng, &faucet_ro, &[]).unwrap();

        let mut ledger = MockLedger::new(
            MockCapeNetwork::new(verif_crs, records.clone(), vec![(faucet_memo, 0)]),
            records,
        );
        ledger.set_block_size(1).unwrap();

        MockCapeBackend::new(Arc::new(Mutex::new(ledger)), loader)
    }
}

#[cfg(not(test))]
mod backend {
    use super::*;
    use cap_rust_sandbox::universal_param::UNIVERSAL_PARAM;
    use cape_wallet::backend::{CapeBackend, CapeBackendConfig};

    pub type Backend = CapeBackend<'static, LoaderMetadata>;

    pub async fn new(
        options: &NodeOpt,
        _rng: &mut ChaChaRng,
        _faucet_pub_key: UserPubKey,
        loader: &mut Loader,
    ) -> Result<Backend, CapeWalletError> {
        CapeBackend::new(
            &*UNIVERSAL_PARAM,
            CapeBackendConfig {
                rpc_url: options.rpc_url(),
                eqs_url: options.eqs_url(),
                relayer_url: options.relayer_url(),
                address_book_url: options.address_book_url(),
                contract_address: options.contract_address(),
                eth_mnemonic: options.eth_mnemonic(),
                min_polling_delay: options.min_polling_delay(),
            },
            loader,
        )
        .await
    }
}

pub use backend::Backend;
pub type Wallet = seahorse::Wallet<'static, Backend, CapeLedger>;

#[derive(Clone, Copy, Debug, EnumString)]
pub enum UrlSegmentType {
    Boolean,
    Hexadecimal,
    Integer,
    TaggedBase64,
    Base64,
    Literal,
}

#[allow(dead_code)]
#[derive(Clone, Debug, strum_macros::Display)]
pub enum UrlSegmentValue {
    Boolean(bool),
    Hexadecimal(u128),
    Integer(u128),
    Identifier(TaggedBase64),
    Base64(Vec<u8>),
    Unparsed(String),
    ParseFailed(UrlSegmentType, String),
    Literal(String),
}

use UrlSegmentValue::*;

#[allow(dead_code)]
impl UrlSegmentValue {
    pub fn parse(ptype: UrlSegmentType, value: &str) -> Option<Self> {
        Some(match ptype {
            UrlSegmentType::Boolean => Boolean(value.parse::<bool>().ok()?),
            UrlSegmentType::Hexadecimal => Hexadecimal(u128::from_str_radix(value, 16).ok()?),
            UrlSegmentType::Integer => Integer(value.parse::<u128>().ok()?),
            UrlSegmentType::TaggedBase64 => Identifier(TaggedBase64::parse(value).ok()?),
            UrlSegmentType::Base64 => {
                Base64(base64::decode_config(value, base64::URL_SAFE_NO_PAD).ok()?)
            }
            UrlSegmentType::Literal => Literal(String::from(value)),
        })
    }

    pub fn as_boolean(&self) -> Result<bool, tide::Error> {
        if let Boolean(b) = self {
            Ok(*b)
        } else {
            Err(server_error(CapeAPIError::Param {
                expected: String::from("Boolean"),
                actual: self.to_string(),
            }))
        }
    }

    pub fn as_index(&self) -> Result<usize, tide::Error> {
        if let Integer(ix) = self {
            Ok(*ix as usize)
        } else {
            Err(server_error(CapeAPIError::Param {
                expected: String::from("Index"),
                actual: self.to_string(),
            }))
        }
    }

    pub fn as_u64(&self) -> Result<u64, tide::Error> {
        if let Integer(i) = self {
            Ok(*i as u64)
        } else {
            Err(server_error(CapeAPIError::Param {
                expected: String::from("Integer"),
                actual: self.to_string(),
            }))
        }
    }

    pub fn as_usize(&self) -> Result<usize, tide::Error> {
        Ok(self.as_u64()? as usize)
    }

    pub fn as_identifier(&self) -> Result<TaggedBase64, tide::Error> {
        if let Identifier(i) = self {
            Ok(i.clone())
        } else {
            Err(server_error(CapeAPIError::Param {
                expected: String::from("TaggedBase64"),
                actual: self.to_string(),
            }))
        }
    }

    pub fn as_base64(&self) -> Result<Vec<u8>, tide::Error> {
        if let Base64(i) = self {
            Ok(i.clone())
        } else {
            Err(server_error(CapeAPIError::Param {
                expected: String::from("Base64"),
                actual: self.to_string(),
            }))
        }
    }

    pub fn as_path(&self) -> Result<PathBuf, tide::Error> {
        Ok(PathBuf::from(self.as_string()?))
    }

    pub fn as_string(&self) -> Result<String, tide::Error> {
        match self {
            Self::Literal(s) => Ok(String::from(s)),
            Self::Identifier(tb64) => Ok(String::from(std::str::from_utf8(&tb64.value())?)),
            Self::Base64(bytes) => Ok(String::from(std::str::from_utf8(bytes)?)),
            _ => Err(server_error(CapeAPIError::Param {
                expected: String::from("String"),
                actual: self.to_string(),
            })),
        }
    }

    pub fn to<T: TaggedBlob>(&self) -> Result<T, tide::Error> {
        T::from_tagged_blob(&self.as_identifier()?).map_err(|err| {
            server_error(CapeAPIError::Deserialize {
                msg: err.to_string(),
            })
        })
    }
}

#[derive(Debug)]
pub struct RouteBinding {
    /// Placeholder from the route pattern, e.g. :id
    pub parameter: String,

    /// Type for parsing
    pub ptype: UrlSegmentType,

    /// Value
    pub value: UrlSegmentValue,
}

/// Index entries for documentation fragments
#[allow(non_camel_case_types)]
#[derive(AsRefStr, Copy, Clone, Debug, EnumIter, EnumString, strum_macros::Display)]
pub enum ApiRouteKey {
    buildsponsor,
<<<<<<< HEAD
    buildwrap,
=======
>>>>>>> b43870f6
    closewallet,
    exportasset,
    freeze,
    getaddress,
    getaccount,
    getbalance,
    getinfo,
    getmnemonic,
    importasset,
    healthcheck,
    importkey,
    listkeystores,
    mint,
    newasset,
    newkey,
    newwallet,
    openwallet,
    recoverkey,
    resetpassword,
    send,
    submitsponsor,
<<<<<<< HEAD
    submitwrap,
=======
>>>>>>> b43870f6
    transaction,
    transactionhistory,
    unfreeze,
    unwrap,
    updateasset,
    view,
    getrecords,
    lastusedkeystore,
    getprivatekey,
}

/// Check consistency of `api.toml`
///
/// * Verify that every variant of [ApiRouteKey] is defined
/// * Check that every URL parameter has a valid type
pub fn check_api(api: toml::Value) -> Result<(), String> {
    for key in ApiRouteKey::iter() {
        let route = api["route"]
            .get(key.as_ref())
            .ok_or_else(|| format!("Missing API definition for [route.{}]", key))?;
        if let Some(method) = route.get("METHOD") {
            // If specified, METHOD must be an HTTP method.
            let method = method
                .as_str()
                .ok_or_else(|| format!("Malformed METHOD for [route.{}] (expected string)", key))?;
            Method::from_str(method).map_err(|_| {
                format!(
                    "METHOD {} for [route.{}] is not an HTTP method",
                    method, key
                )
            })?;
        }
        let paths = route["PATH"]
            .as_array()
            .ok_or_else(|| format!("Malformed PATH for [route.{}] (expected array)", key))?;
        for path in paths {
            for segment in path
                .as_str()
                .ok_or_else(|| format!("Malformed pattern for [route.{}] (expected string)", key))?
                .split('/')
            {
                if segment.starts_with(':') {
                    let ty = route
                        .get(segment)
                        .ok_or_else(|| {
                            format!("Missing parameter type for {} in [route.{}]", segment, key)
                        })?
                        .as_str()
                        .ok_or_else(|| {
                            format!(
                                "Malformed parameter type for {} in [route.{}] (expected string)",
                                segment, key
                            )
                        })?;
                    UrlSegmentType::from_str(ty).map_err(|err| {
                        format!("Invalid type for {} in [route.{}] ({})", segment, key, err)
                    })?;
                }
            }
        }
    }
    Ok(())
}

pub fn dummy_url_eval(
    route_pattern: &str,
    bindings: &HashMap<String, RouteBinding>,
) -> Result<tide::Response, tide::Error> {
    let route_str = route_pattern.to_string();
    let title = route_pattern.split_once('/').unwrap_or((&route_str, "")).0;
    Ok(tide::Response::builder(200)
        .body(tide::Body::from_string(format!(
            "<!DOCTYPE html>
<html lang='en'>
  <head>
    <meta charset='utf-8'>
    <title>{}</title>
    <link rel='stylesheet' href='style.css'>
    <script src='script.js'></script>
  </head>
  <body>
    <h1>{}</h1>
    <p>{:?}</p>
  </body>
</html>",
            title, route_str, bindings
        )))
        .content_type(tide::http::mime::HTML)
        .build())
}

pub fn wallet_error(source: CapeWalletError) -> tide::Error {
    server_error(CapeAPIError::Wallet {
        msg: source.to_string(),
    })
}

pub async fn write_path(options: &NodeOpt, wallet_path: &Path) -> Result<(), tide::Error> {
    let mut file = File::create(options.last_used_path()).await?;
    Ok(file
        .write_all(&bincode::serialize(&wallet_path).unwrap())
        .await?)
}

pub async fn read_last_path(options: &NodeOpt) -> Result<Option<PathBuf>, tide::Error> {
    let file_result = File::open(options.last_used_path()).await;
    if file_result.is_err()
        && file_result.as_ref().err().unwrap().kind() == std::io::ErrorKind::NotFound
    {
        return Ok(None);
    }
    let mut file = file_result?;
    let mut bytes = Vec::new();
    file.read_to_end(&mut bytes).await?;
    Ok(Some(bincode::deserialize(&bytes)?))
}

// Create a wallet (if !existing) or open an existing one.
pub async fn init_wallet(
    options: &NodeOpt,
    rng: &mut ChaChaRng,
    faucet_pub_key: UserPubKey,
    mut loader: Loader,
    existing: bool,
) -> Result<Wallet, tide::Error> {
    // Store the path so we can have a getlastkeystore endpoint
    write_path(options, loader.path()).await?;

    let mut backend = backend::new(options, rng, faucet_pub_key, &mut loader)
        .map_err(wallet_error)
        .await?;
    if backend.storage().await.exists() != existing {
        return Err(server_error(CapeAPIError::OpenWallet {
            msg: String::from(if existing {
                "cannot open wallet that does not exist"
            } else {
                "cannot create wallet that already exists"
            }),
        }));
    }

    let mut wallet = Wallet::new(backend).await.map_err(wallet_error)?;

    // If we have been provided a verified asset library, load it.
    let assets_path = options.assets_path();
    if Path::is_file(&assets_path) {
        wallet
            .verify_cape_assets(&assets_path)
            .await
            .map_err(wallet_error)?;
    }
    Ok(wallet)
}

async fn known_assets(wallet: &Wallet) -> HashMap<AssetCode, AssetInfo> {
    iter(wallet.assets().await)
        .then(|asset| async {
            (
                asset.definition.code,
                AssetInfo::from_info(wallet, asset).await,
            )
        })
        .collect()
        .await
}

pub fn require_wallet(wallet: &mut Option<Wallet>) -> Result<&mut Wallet, tide::Error> {
    wallet
        .as_mut()
        .ok_or_else(|| server_error(CapeAPIError::MissingWallet))
}

////////////////////////////////////////////////////////////////////////////////
// Endpoints
//
// Each endpoint function handles one API endpoint, returning an instance of
// Serialize (or an error). The main entrypoint, dispatch_url, is in charge of
// serializing the endpoint responses according to the requested content type
// and building a Response object.
//

pub async fn getmnemonic(rng: &mut ChaChaRng) -> Result<String, tide::Error> {
    Ok(KeyTree::random(rng).1.to_string().replace(' ', "-"))
}

/// Return a JSON expression with status 200 indicating the server
/// is up and running. The JSON expression is simply,
///    {"status": "available"}
/// When the server is running but unable to process requests
/// normally, a response with status 503 and payload {"status":
/// "unavailable"} should be added.
async fn healthcheck() -> Result<tide::Response, tide::Error> {
    Ok(tide::Response::builder(200)
        .content_type(tide::http::mime::JSON)
        .body(tide::prelude::json!({"status": "available"}))
        .build())
}

pub async fn newwallet(
    options: &NodeOpt,
    bindings: &HashMap<String, RouteBinding>,
    rng: &mut ChaChaRng,
    faucet_key_pair: &UserKeyPair,
    wallet: &mut Option<Wallet>,
) -> Result<(), tide::Error> {
    let path = match bindings.get(":path") {
        Some(binding) => binding.value.as_path()?,
        None => match bindings.get(":name") {
            Some(name) => options.keystore_path(&name.value.as_string()?),
            None => options.keystore_path("default"),
        },
    };
    let mnemonic = bindings[":mnemonic"].value.as_string()?;
    let password = bindings[":password"].value.as_string()?;
    let loader = Loader::from_literal(Some(mnemonic.replace('-', " ")), password, path);

    // If we already have a wallet open, close it before opening a new one, otherwise we can end up
    // with two wallets using the same file at the same time.
    *wallet = None;

    *wallet = Some(init_wallet(options, rng, faucet_key_pair.pub_key(), loader, false).await?);
    Ok(())
}

pub async fn openwallet(
    options: &NodeOpt,
    bindings: &HashMap<String, RouteBinding>,
    rng: &mut ChaChaRng,
    faucet_key_pair: &UserKeyPair,
    wallet: &mut Option<Wallet>,
) -> Result<(), tide::Error> {
    let path = match bindings.get(":path") {
        Some(binding) => binding.value.as_path()?,
        None => match bindings.get(":name") {
            Some(name) => options.keystore_path(&name.value.as_string()?),
            None => options.keystore_path("default"),
        },
    };
    let password = bindings[":password"].value.as_string()?;
    let loader = Loader::from_literal(None, password, path);

    // If we already have a wallet open, close it before opening a new one, otherwise we can end up
    // with two wallets using the same file at the same time.
    *wallet = None;

    *wallet = Some(init_wallet(options, rng, faucet_key_pair.pub_key(), loader, true).await?);
    Ok(())
}

pub async fn resetpassword(
    options: &NodeOpt,
    bindings: &HashMap<String, RouteBinding>,
    rng: &mut ChaChaRng,
    faucet_key_pair: &UserKeyPair,
    wallet: &mut Option<Wallet>,
) -> Result<(), tide::Error> {
    let path = match bindings.get(":path") {
        Some(binding) => binding.value.as_path()?,
        None => match bindings.get(":name") {
            Some(name) => options.keystore_path(&name.value.as_string()?),
            None => options.keystore_path("default"),
        },
    };
    let mnemonic = bindings[":mnemonic"].value.as_string()?;
    let password = bindings[":password"].value.as_string()?;
    let loader = Loader::recovery(mnemonic.replace('-', " "), password, path);

    // If we already have a wallet open, close it before opening a new one, otherwise we can end up
    // with two wallets using the same file at the same time.
    *wallet = None;

    *wallet = Some(init_wallet(options, rng, faucet_key_pair.pub_key(), loader, true).await?);
    Ok(())
}

async fn closewallet(wallet: &mut Option<Wallet>) -> Result<(), tide::Error> {
    require_wallet(wallet)?;
    *wallet = None;
    Ok(())
}

async fn listkeystores(options: &NodeOpt) -> Result<Vec<String>, tide::Error> {
    let mut entries = read_dir(options.keystores_dir()).await?;
    let mut keystores = vec![];
    while let Some(entry) = entries.next().await {
        keystores.push(entry?.file_name().to_str().unwrap().to_owned());
    }
    Ok(keystores)
}

async fn getinfo(wallet: &mut Option<Wallet>) -> Result<WalletSummary, tide::Error> {
    let wallet = require_wallet(wallet)?;
    let (sync_time, real_time) = wallet.scan_status().await.map_err(wallet_error)?;
    Ok(WalletSummary {
        addresses: wallet
            .pub_keys()
            .await
            .into_iter()
            .map(|pub_key| pub_key.address().into())
            .collect(),
        sending_keys: wallet.pub_keys().await,
        viewing_keys: wallet.auditor_pub_keys().await,
        freezing_keys: wallet.freezer_pub_keys().await,
        assets: known_assets(wallet).await.into_values().collect(),
        sync_time: sync_time.index(EventSource::QueryService),
        real_time: real_time.index(EventSource::QueryService),
    })
}

async fn getaddress(wallet: &mut Option<Wallet>) -> Result<Vec<UserAddress>, tide::Error> {
    let wallet = require_wallet(wallet)?;
    Ok(wallet
        .pub_keys()
        .await
        .into_iter()
        .map(|pub_key| pub_key.address().into())
        .collect())
}

// Get all balances for the current wallet, all the balances for a given address, or the balance for
// a given address and asset type.
//
// Returns:
//  * BalanceInfo::Balance, if address and asset code both given
//  * BalanceInfo::AccountBalances, if address given
//  * BalanceInfo::AllBalances, if neither given
async fn getbalance(
    bindings: &HashMap<String, RouteBinding>,
    wallet: &mut Option<Wallet>,
) -> Result<BalanceInfo, tide::Error> {
    let wallet = &require_wallet(wallet)?;

    // The request dispatcher should fail if the URL pattern does not match one of the patterns
    // defined for this route in api.toml, so the only routes we have to handle are:
    //  * getbalance/all
    //  * getbalance/address/:address
    //  * getbalance/address/:address/asset/:asset
    // Therefore, we can determine which form we are handling just by checking for the presence of
    // :address and :asset.
    let address = match bindings.get(":address") {
        Some(address) => Some(address.value.to::<UserAddress>()?),
        None => None,
    };
    let asset = match bindings.get(":asset") {
        Some(asset) => Some(asset.value.to::<AssetCode>()?),
        None => None,
    };

    let one_balance = |address: UserAddress, asset| async move {
        wallet.balance_breakdown(&address.into(), &asset).await
    };
    let account_balances = |address: UserAddress| async move {
        iter(known_assets(wallet).await.into_keys())
            .then(|asset| {
                let address = address.clone();
                async move { (asset, one_balance(address, asset).await) }
            })
            .collect()
            .await
    };
    let all_balances = || async {
        iter(wallet.pub_keys().await)
            .then(|key| async move {
                let address = UserAddress::from(key.address());
                (address.clone(), account_balances(address).await)
            })
            .collect()
            .await
    };

    match (address, asset) {
        (Some(address), Some(asset)) => Ok(BalanceInfo::Balance(one_balance(address, asset).await)),
        (Some(address), None) => Ok(BalanceInfo::AccountBalances(
            account_balances(address).await,
        )),
        (None, None) => Ok(BalanceInfo::AllBalances(all_balances().await)),
        (None, Some(_)) => {
            // There is no endpoint that includes asset but not address, so the request parsing code
            // should not allow us to reach here.
            unreachable!()
        }
    }
}

async fn newkey(
    route_params: &[&str],
    bindings: &HashMap<String, RouteBinding>,
    wallet: &mut Option<Wallet>,
) -> Result<PubKey, tide::Error> {
    let wallet = require_wallet(wallet)?;
    let description = match bindings.get(":description") {
        Some(param) => param.value.as_string()?,
        None => String::new(),
    };

    match route_params[0] {
        "send" | "sending" => Ok(PubKey::Sending(
            wallet.generate_user_key(description, None).await?,
        )),
        "view" | "viewing" => Ok(PubKey::Viewing(
            wallet.generate_audit_key(description).await?,
        )),
        "freeze" | "freezing" => Ok(PubKey::Freezing(
            wallet.generate_freeze_key(description).await?,
        )),
        key_type => Err(server_error(CapeAPIError::Param {
            expected: String::from("key type (sending, viewing or freezing)"),
            actual: String::from(key_type),
        })),
    }
}

async fn newasset(
    bindings: &HashMap<String, RouteBinding>,
    wallet: &mut Option<Wallet>,
) -> Result<AssetInfo, tide::Error> {
    let wallet = require_wallet(wallet)?;
    let symbol = match bindings.get(":symbol") {
        Some(param) => param.value.as_string()?,
        None => String::new(),
    };

    // Construct the asset policy.
    let mut policy = AssetPolicy::default();
    if let Some(freezing_key) = bindings.get(":freezing_key") {
        policy = policy.set_freezer_pub_key(freezing_key.value.to::<FreezerPubKey>()?)
    };
    if let Some(viewing_key) = bindings.get(":viewing_key") {
        // Always reveal blinding factor if a viewing key is given.
        policy = policy
            .set_auditor_pub_key(viewing_key.value.to::<AuditorPubKey>()?)
            .reveal_blinding_factor()?;

        // Only if a viewing key is given, can amount and user address be revealed and viewing
        // threshold be specified.
        if let Some(view_flag) = bindings.get(":view_amount") {
            if view_flag.value.as_boolean()? {
                policy = policy.reveal_amount()?;
            }
        }
        if let Some(view_flag) = bindings.get(":view_address") {
            if view_flag.value.as_boolean()? {
                policy = policy.reveal_user_address()?;
            }
        }
        if let Some(threshold) = bindings.get(":viewing_threshold") {
            policy = policy.set_reveal_threshold(threshold.value.as_u64()?);
        };
    };

    let description = match bindings.get(":description") {
        Some(description) => description.value.as_base64()?,
        _ => Vec::new(),
    };
    let code = wallet
        .define_asset(symbol, &description, policy)
        .await?
        .code;

    // The asset lookup will always succeed after we just created the asset.
    let info = wallet.asset(code).await.unwrap();
    let asset = AssetInfo::from_info(wallet, info).await;
    Ok(asset)
}

async fn buildsponsor(
    bindings: &HashMap<String, RouteBinding>,
    wallet: &mut Option<Wallet>,
) -> Result<sol::AssetDefinition, tide::Error> {
<<<<<<< HEAD
    let wallet = require_wallet(wallet)?;
    let symbol = match bindings.get(":symbol") {
        Some(param) => param.value.as_string()?,
        None => String::new(),
    };

    // Construct the asset policy.
    let mut policy = AssetPolicy::default();
    if let Some(freezing_key) = bindings.get(":freezing_key") {
        policy = policy.set_freezer_pub_key(freezing_key.value.to::<FreezerPubKey>()?)
    };
    if let Some(viewing_key) = bindings.get(":viewing_key") {
        // Always reveal blinding factor if a viewing key is given.
        policy = policy
            .set_auditor_pub_key(viewing_key.value.to::<AuditorPubKey>()?)
            .reveal_blinding_factor()?;

        // Only if a viewing key is given, can amount and user address be revealed and viewing
        // threshold be specified.
        if let Some(view_flag) = bindings.get(":view_amount") {
            if view_flag.value.as_boolean()? {
                policy = policy.reveal_amount()?;
            }
        }
        if let Some(view_flag) = bindings.get(":view_address") {
            if view_flag.value.as_boolean()? {
                policy = policy.reveal_user_address()?;
            }
        }
        if let Some(threshold) = bindings.get(":viewing_threshold") {
            policy = policy.set_reveal_threshold(threshold.value.as_u64()?);
        };
    };

    let erc20_code: Address = bindings[":erc20"].value.as_string()?.parse()?;
    let sponsor_address: Address = bindings
        .get(":sponsor")
        .unwrap()
        .value
        .as_string()?
        .parse()?;
    let asset = wallet
        .build_sponsor(symbol, erc20_code.into(), sponsor_address.into(), policy)
        .await?;
    Ok(asset.into())
}

async fn submitsponsor(
    req: &mut Request<WebState>,
    bindings: &HashMap<String, RouteBinding>,
    wallet: &mut Option<Wallet>,
) -> Result<AssetInfo, tide::Error> {
    let wallet = require_wallet(wallet)?;
    let asset = JfAssetDefinition::from(request_body::<sol::AssetDefinition, _>(req).await?);
    let erc20_code: Address = bindings[":erc20"].value.as_string()?.parse()?;
    let sponsor: Address = bindings[":sponsor"].value.as_string()?.parse()?;

    // Before actually submitting the sponsor, make sure we can find the info that we need to return.
    let info = wallet
        .asset(asset.code)
        .await
        .ok_or_else(|| wallet_error(CapeWalletError::UndefinedAsset { asset: asset.code }))?;

    // Submit to the contract.
    wallet
        .submit_sponsor(erc20_code.into(), sponsor.into(), &asset)
        .await
        .map_err(wallet_error)?;

    Ok(AssetInfo::from_info(wallet, info).await)
}

async fn buildwrap(
    bindings: &HashMap<String, RouteBinding>,
    wallet: &mut Option<Wallet>,
) -> Result<sol::RecordOpening, tide::Error> {
=======
>>>>>>> b43870f6
    let wallet = require_wallet(wallet)?;
    let symbol = match bindings.get(":symbol") {
        Some(param) => param.value.as_string()?,
        None => String::new(),
    };

<<<<<<< HEAD
    let destination = bindings
        .get(":destination")
        .unwrap()
        .value
        .to::<UserAddress>()?;
    let asset_code = bindings[":asset"].value.to::<AssetCode>()?;
    let asset_definition = wallet.asset(asset_code).await.unwrap().definition;
    let amount = bindings[":amount"].value.as_u64()?;
    let ro: sol::RecordOpening = wallet
        .build_wrap(asset_definition, destination.into(), amount)
        .await?
        .into();
    Ok(ro)
}

async fn submitwrap(
    req: &mut Request<WebState>,
    bindings: &HashMap<String, RouteBinding>,
    wallet: &mut Option<Wallet>,
) -> Result<(), tide::Error> {
    let wallet = require_wallet(wallet)?;

    let eth_address: Address = bindings[":eth_address"].value.as_string()?.parse()?;
    let ro = JfRecordOpening::from(request_body::<sol::RecordOpening, _>(req).await?);
    let asset_definition = ro.asset_def.clone();

    Ok(wallet
        .submit_wrap(eth_address.into(), asset_definition, ro)
=======
    // Construct the asset policy.
    let mut policy = AssetPolicy::default();
    if let Some(freezing_key) = bindings.get(":freezing_key") {
        policy = policy.set_freezer_pub_key(freezing_key.value.to::<FreezerPubKey>()?)
    };
    if let Some(viewing_key) = bindings.get(":viewing_key") {
        // Always reveal blinding factor if a viewing key is given.
        policy = policy
            .set_auditor_pub_key(viewing_key.value.to::<AuditorPubKey>()?)
            .reveal_blinding_factor()?;

        // Only if a viewing key is given, can amount and user address be revealed and viewing
        // threshold be specified.
        if let Some(view_flag) = bindings.get(":view_amount") {
            if view_flag.value.as_boolean()? {
                policy = policy.reveal_amount()?;
            }
        }
        if let Some(view_flag) = bindings.get(":view_address") {
            if view_flag.value.as_boolean()? {
                policy = policy.reveal_user_address()?;
            }
        }
        if let Some(threshold) = bindings.get(":viewing_threshold") {
            policy = policy.set_reveal_threshold(threshold.value.as_u64()?);
        };
    };

    let erc20_code: Address = bindings[":erc20"].value.as_string()?.parse()?;
    let sponsor_address: Address = bindings
        .get(":sponsor")
        .unwrap()
        .value
        .as_string()?
        .parse()?;
    let asset = wallet
        .build_sponsor(symbol, erc20_code.into(), sponsor_address.into(), policy)
        .await?;
    Ok(asset.into())
}

async fn submitsponsor(
    req: &mut Request<WebState>,
    bindings: &HashMap<String, RouteBinding>,
    wallet: &mut Option<Wallet>,
) -> Result<AssetInfo, tide::Error> {
    let wallet = require_wallet(wallet)?;
    let asset = JfAssetDefinition::from(request_body::<sol::AssetDefinition, _>(req).await?);
    let erc20_code: Address = bindings[":erc20"].value.as_string()?.parse()?;
    let sponsor: Address = bindings[":sponsor"].value.as_string()?.parse()?;

    // Before actually submitting the sponsor, make sure we can find the info that we need to return.
    let info = wallet
        .asset(asset.code)
        .await
        .ok_or_else(|| wallet_error(CapeWalletError::UndefinedAsset { asset: asset.code }))?;

    // Submit to the contract.
    wallet
        .submit_sponsor(erc20_code.into(), sponsor.into(), &asset)
        .await
        .map_err(wallet_error)?;

    Ok(AssetInfo::from_info(wallet, info).await)
}

async fn wrap(
    bindings: &HashMap<String, RouteBinding>,
    wallet: &mut Option<Wallet>,
) -> Result<(), tide::Error> {
    let wallet = require_wallet(wallet)?;

    let destination = bindings[":destination"].value.to::<UserAddress>()?;
    let eth_address: Address = bindings[":eth_address"].value.as_string()?.parse()?;
    let asset_code = bindings[":asset"].value.to::<AssetCode>()?;
    let asset_definition = wallet.asset(asset_code).await.unwrap().definition;
    let amount = bindings[":amount"].value.as_u64()?;

    Ok(wallet
        .wrap(
            eth_address.into(),
            asset_definition,
            destination.into(),
            amount,
        )
>>>>>>> b43870f6
        .await?)
}

async fn mint(
    bindings: &HashMap<String, RouteBinding>,
    wallet: &mut Option<Wallet>,
) -> Result<TransactionReceipt<CapeLedger>, tide::Error> {
    let wallet = require_wallet(wallet)?;

    let asset = bindings.get(":asset").unwrap().value.to::<AssetCode>()?;
    let amount = bindings.get(":amount").unwrap().value.as_u64()?;
    let fee = bindings.get(":fee").unwrap().value.as_u64()?;
    let minter = bindings
        .get(":minter")
        .unwrap()
        .value
        .to::<UserAddress>()?
        .0;
    let recipient = bindings
        .get(":recipient")
        .unwrap()
        .value
        .to::<UserAddress>()?
        .0;

    Ok(wallet.mint(&minter, fee, &asset, amount, recipient).await?)
}

async fn unwrap(
    bindings: &HashMap<String, RouteBinding>,
    wallet: &mut Option<Wallet>,
) -> Result<TransactionReceipt<CapeLedger>, tide::Error> {
    let wallet = require_wallet(wallet)?;

    let source = bindings[":source"].value.to::<UserAddress>()?;
    let eth_address: Address = bindings[":eth_address"].value.as_string()?.parse()?;
    let asset = bindings[":asset"].value.to::<AssetCode>()?;
    let amount = bindings[":amount"].value.as_u64()?;
    let fee = bindings[":fee"].value.as_u64()?;

    Ok(wallet
        .burn(&source.into(), eth_address.into(), &asset, amount, fee)
        .await?)
}

async fn recoverkey(
    route_params: &[&str],
    bindings: &HashMap<String, RouteBinding>,
    wallet: &mut Option<Wallet>,
) -> Result<PubKey, tide::Error> {
    let wallet = require_wallet(wallet)?;
    let description = match bindings.get(":description") {
        Some(param) => param.value.as_string()?,
        None => String::new(),
    };

    match route_params[0] {
        "send" | "sending" => {
            let scan_from = match bindings.get(":scan_from") {
                Some(param) => param.value.as_usize()?,
                None => 0,
            };
            Ok(PubKey::Sending(
                wallet
                    .generate_user_key(
                        description,
                        Some(EventIndex::from_source(
                            EventSource::QueryService,
                            scan_from,
                        )),
                    )
                    .await?,
            ))
        }
        "view" | "viewing" => Ok(PubKey::Viewing(
            wallet.generate_audit_key(description).await?,
        )),
        "freeze" | "freezing" => Ok(PubKey::Freezing(
            wallet.generate_freeze_key(description).await?,
        )),
        key_type => Err(server_error(CapeAPIError::Param {
            expected: String::from("key type (sending, viewing or freezing)"),
            actual: String::from(key_type),
        })),
    }
}

pub async fn send(
    bindings: &HashMap<String, RouteBinding>,
    wallet: &mut Option<Wallet>,
) -> Result<TransactionReceipt<CapeLedger>, tide::Error> {
    let wallet = require_wallet(wallet)?;

    let dst = bindings
        .get(":recipient")
        .unwrap()
        .value
        .to::<UserAddress>()?;
    let asset = bindings.get(":asset").unwrap().value.to::<AssetCode>()?;
    let amount = bindings.get(":amount").unwrap().value.as_u64()?;
    let fee = bindings.get(":fee").unwrap().value.as_u64()?;

    match bindings.get(":sender") {
        Some(addr) => wallet
            .transfer(
                Some(&addr.value.to::<UserAddress>()?.into()),
                &asset,
                &[(dst.into(), amount)],
                fee,
            )
            .await
            .map_err(wallet_error),
        None => wallet
            .transfer(None, &asset, &[(dst.into(), amount)], fee)
            .await
            .map_err(wallet_error),
    }
}

pub async fn get_records(wallet: &mut Option<Wallet>) -> Result<Vec<RecordInfo>, tide::Error> {
    let wallet = require_wallet(wallet)?;
    Ok(wallet.records().await.collect::<Vec<_>>())
}

pub async fn get_last_keystore(options: &NodeOpt) -> Result<Option<PathBuf>, tide::Error> {
    Ok(read_last_path(options).await?)
}

async fn getaccount(
    bindings: &HashMap<String, RouteBinding>,
    wallet: &mut Option<Wallet>,
) -> Result<Account, tide::Error> {
    let wallet = require_wallet(wallet)?;
    let address = bindings[":address"].value.clone();
    match address.as_identifier()?.tag().as_str() {
        "ADDR" => Ok(Account::from_info(
            wallet,
            wallet
                .sending_account(&address.to::<UserAddress>()?.0)
                .await?,
        )
        .await),
        "USERPUBKEY" => Ok(Account::from_info(
            wallet,
            wallet
                .sending_account(&address.to::<UserPubKey>()?.address())
                .await?,
        )
        .await),
        "AUDPUBKEY" => {
            Ok(Account::from_info(wallet, wallet.viewing_account(&address.to()?).await?).await)
        }
        "FREEZEPUBKEY" => {
            Ok(Account::from_info(wallet, wallet.freezing_account(&address.to()?).await?).await)
        }
        tag => Err(server_error(CapeAPIError::Tag {
            expected: String::from("ADDR | USERPUBKEY | AUDPUBKEY | FREEZEPUBKEY"),
            actual: String::from(tag),
        })),
    }
}

async fn updateasset(
    bindings: &HashMap<String, RouteBinding>,
    wallet: &mut Option<Wallet>,
) -> Result<AssetInfo, tide::Error> {
    let wallet = require_wallet(wallet)?;
    let code = bindings[":asset"].value.to::<AssetCode>()?;

    // Get the existing asset information.
    let mut asset = wallet
        .asset(code)
        .await
        .ok_or_else(|| wallet_error(CapeWalletError::UndefinedAsset { asset: code }))?;

    // Update based on request parameters.
    if let Some(symbol) = bindings.get(":symbol") {
        asset = asset.with_name(symbol.value.as_string()?);
    }
    if let Some(description) = bindings.get(":description") {
        asset = asset.with_description(description.value.as_string()?);
    }
    if let Some(icon) = bindings.get(":icon") {
        let bytes = icon.value.as_base64()?;
        let icon = Icon::load_png(Cursor::new(bytes))?;
        asset = asset.with_icon(icon);
    }

    // Update the asset info in the wallet.
    wallet.import_asset(asset).await.map_err(wallet_error)?;

    // Get the final asset info, which may be different than what we imported if, say, the asset is
    // a verified asset that cannot be overridden.
    Ok(AssetInfo::from_info(wallet, wallet.asset(code).await.unwrap()).await)
}

pub async fn exportasset(
    bindings: &HashMap<String, RouteBinding>,
    wallet: &mut Option<Wallet>,
) -> Result<String, tide::Error> {
    let wallet = require_wallet(wallet)?;
    let code = bindings[":asset"].value.to::<AssetCode>()?;
    let mut asset = wallet
        .asset(code)
        .await
        .ok_or(CapeWalletError::UndefinedAsset { asset: code })?;

    // Don't export mint info, we don't want other users to be able to mint this asset just because
    // we've published it on a registry.
    asset.mint_info = None;

    // The `AssetInfo` structure serializes as a JSON blob, but for exporting and transmitting, a
    // compact, URL-safe string is more convenient. Therefore, we serialize to bytes and then encode
    // in base64.
    let bytes = bincode::serialize(&asset).unwrap();
    Ok(TaggedBase64::new("CAPE-ASSET", &bytes).unwrap().to_string())
}

pub async fn importasset(
    bindings: &HashMap<String, RouteBinding>,
    wallet: &mut Option<Wallet>,
) -> Result<AssetInfo, tide::Error> {
    let wallet = require_wallet(wallet)?;
    let tb64 = bindings[":asset"].value.as_identifier()?;
    if tb64.tag() != "CAPE-ASSET" {
        return Err(server_error(CapeAPIError::Tag {
            expected: "CAPE-ASSET".into(),
            actual: tb64.tag(),
        }));
    }
    let bytes = tb64.value();
    let asset = bincode::deserialize::<seahorse::AssetInfo>(&bytes).map_err(|err| {
        server_error(CapeAPIError::Deserialize {
            msg: err.to_string(),
        })
    })?;
    let code = asset.definition.code;
    wallet.import_asset(asset).await.map_err(wallet_error)?;

    // Get the asset info from the wallet, which may be different from what we imported if the
    // wallet already had this asset and merely updated part of it.
    let info = wallet.asset(code).await.unwrap();
    Ok(AssetInfo::from_info(wallet, info).await)
}

async fn transactionhistory(
    bindings: &HashMap<String, RouteBinding>,
    wallet: &mut Option<Wallet>,
) -> Result<Vec<TransactionHistoryEntry>, tide::Error> {
    let wallet = require_wallet(wallet)?;
    let history = wallet.transaction_history().await.map_err(wallet_error)?;
    let from = match bindings.get(":from") {
        Some(param) => history.len().saturating_sub(param.value.as_usize()?),
        None => 0,
    };
    let to = match bindings.get(":count") {
        Some(param) => from + param.value.as_usize()?,
        None => history.len(),
    };
    let selected = iter(history.into_iter().skip(from).take(to - from))
        .then(|entry| TransactionHistoryEntry::from_wallet(wallet, entry))
        .collect::<Vec<_>>()
        .await;
    Ok(selected)
}

async fn getprivatekey(
    bindings: &HashMap<String, RouteBinding>,
    wallet: &mut Option<Wallet>,
) -> Result<PrivateKey, tide::Error> {
    let wallet = require_wallet(wallet)?;
    let address = bindings[":address"].value.clone();
    match address.as_identifier()?.tag().as_str() {
        "ADDR" => match wallet
            .get_user_private_key(&address.to::<UserAddress>()?.0)
            .await
        {
            Ok(keypair) => Ok(PrivateKey::Sending(keypair)),
            Err(msg) => Err(wallet_error(msg)),
        },
        "USERPUBKEY" => match wallet
            .get_user_private_key(&address.to::<UserPubKey>()?.address())
            .await
        {
            Ok(keypair) => Ok(PrivateKey::Sending(keypair)),
            Err(msg) => Err(wallet_error(msg)),
        },
        "AUDPUBKEY" => match wallet.get_auditor_private_key(&address.to()?).await {
            Ok(keypair) => Ok(PrivateKey::Viewing(keypair)),
            Err(msg) => Err(wallet_error(msg)),
        },
        "FREEZEPUBKEY" => match wallet.get_freezer_private_key(&address.to()?).await {
            Ok(keypair) => Ok(PrivateKey::Freezing(keypair)),
            Err(msg) => Err(wallet_error(msg)),
        },
        tag => Err(server_error(CapeAPIError::Tag {
            expected: String::from("ADDR | USERPUBKEY | AUDPUBKEY | FREEZEPUBKEY"),
            actual: String::from(tag),
        })),
    }
}

pub async fn dispatch_url(
    mut req: Request<WebState>,
    route_pattern: &str,
    bindings: &HashMap<String, RouteBinding>,
) -> Result<tide::Response, tide::Error> {
    let segments = route_pattern.split_once('/').unwrap_or((route_pattern, ""));
    let route_params = segments.1.split('/').collect::<Vec<_>>();
    let state = req.state().clone();
    let options = &state.options;
    let rng = &mut *state.rng.lock().await;
    let faucet_key_pair = &state.faucet_key_pair;
    let wallet = &mut *state.wallet.lock().await;
    let key = ApiRouteKey::from_str(segments.0).expect("Unknown route");
    match key {
        ApiRouteKey::buildsponsor => response(&req, buildsponsor(bindings, wallet).await?),
<<<<<<< HEAD
        ApiRouteKey::buildwrap => response(&req, buildwrap(bindings, wallet).await?),
=======
>>>>>>> b43870f6
        ApiRouteKey::closewallet => response(&req, closewallet(wallet).await?),
        ApiRouteKey::exportasset => response(&req, exportasset(bindings, wallet).await?),
        ApiRouteKey::freeze => dummy_url_eval(route_pattern, bindings),
        ApiRouteKey::getaddress => response(&req, getaddress(wallet).await?),
        ApiRouteKey::getaccount => response(&req, getaccount(bindings, wallet).await?),
        ApiRouteKey::getbalance => response(&req, getbalance(bindings, wallet).await?),
        ApiRouteKey::getinfo => response(&req, getinfo(wallet).await?),
        ApiRouteKey::getmnemonic => response(&req, getmnemonic(rng).await?),
        ApiRouteKey::importasset => response(&req, importasset(bindings, wallet).await?),
        ApiRouteKey::getprivatekey => response(&req, getprivatekey(bindings, wallet).await?),
        ApiRouteKey::healthcheck => healthcheck().await,
        ApiRouteKey::importkey => dummy_url_eval(route_pattern, bindings),
        ApiRouteKey::listkeystores => response(&req, listkeystores(options).await?),
        ApiRouteKey::mint => response(&req, mint(bindings, wallet).await?),
        ApiRouteKey::newasset => response(&req, newasset(bindings, wallet).await?),
        ApiRouteKey::newkey => response(&req, newkey(&route_params, bindings, wallet).await?),
        ApiRouteKey::newwallet => response(
            &req,
            newwallet(options, bindings, rng, faucet_key_pair, wallet).await?,
        ),
        ApiRouteKey::openwallet => response(
            &req,
            openwallet(options, bindings, rng, faucet_key_pair, wallet).await?,
        ),
        ApiRouteKey::recoverkey => {
            response(&req, recoverkey(&route_params, bindings, wallet).await?)
        }
        ApiRouteKey::resetpassword => response(
            &req,
            resetpassword(options, bindings, rng, faucet_key_pair, wallet).await?,
        ),
        ApiRouteKey::send => response(&req, send(bindings, wallet).await?),
        ApiRouteKey::submitsponsor => {
            let res = submitsponsor(&mut req, bindings, wallet).await?;
            response(&req, res)
        }
<<<<<<< HEAD
        ApiRouteKey::submitwrap => {
            let res = submitwrap(&mut req, bindings, wallet).await?;
            response(&req, res)
        }
=======
>>>>>>> b43870f6
        ApiRouteKey::transaction => dummy_url_eval(route_pattern, bindings),
        ApiRouteKey::transactionhistory => {
            response(&req, transactionhistory(bindings, wallet).await?)
        }
        ApiRouteKey::unfreeze => dummy_url_eval(route_pattern, bindings),
        ApiRouteKey::unwrap => response(&req, unwrap(bindings, wallet).await?),
        ApiRouteKey::updateasset => response(&req, updateasset(bindings, wallet).await?),
        ApiRouteKey::view => dummy_url_eval(route_pattern, bindings),
        ApiRouteKey::getrecords => response(&req, get_records(wallet).await?),
        ApiRouteKey::lastusedkeystore => response(&req, get_last_keystore(options).await?),
    }
}<|MERGE_RESOLUTION|>--- conflicted
+++ resolved
@@ -9,11 +9,7 @@
 
 use crate::web::{NodeOpt, WebState};
 use async_std::fs::{read_dir, File};
-<<<<<<< HEAD
-use cap_rust_sandbox::{ledger::CapeLedger, model::EthereumAddr};
-=======
 use cap_rust_sandbox::ledger::CapeLedger;
->>>>>>> b43870f6
 use cape_wallet::{
     ui::*,
     wallet::{CapeWalletError, CapeWalletExt},
@@ -22,14 +18,10 @@
 use futures::{prelude::*, stream::iter};
 use jf_cap::{
     keys::{AuditorPubKey, FreezerPubKey, UserKeyPair, UserPubKey},
-<<<<<<< HEAD
     structs::{
         AssetCode, AssetDefinition as JfAssetDefinition, AssetPolicy,
         RecordOpening as JfRecordOpening,
     },
-=======
-    structs::{AssetCode, AssetDefinition as JfAssetDefinition, AssetPolicy},
->>>>>>> b43870f6
 };
 use net::{
     server::{request_body, response},
@@ -322,10 +314,7 @@
 #[derive(AsRefStr, Copy, Clone, Debug, EnumIter, EnumString, strum_macros::Display)]
 pub enum ApiRouteKey {
     buildsponsor,
-<<<<<<< HEAD
     buildwrap,
-=======
->>>>>>> b43870f6
     closewallet,
     exportasset,
     freeze,
@@ -347,10 +336,7 @@
     resetpassword,
     send,
     submitsponsor,
-<<<<<<< HEAD
     submitwrap,
-=======
->>>>>>> b43870f6
     transaction,
     transactionhistory,
     unfreeze,
@@ -820,7 +806,6 @@
     bindings: &HashMap<String, RouteBinding>,
     wallet: &mut Option<Wallet>,
 ) -> Result<sol::AssetDefinition, tide::Error> {
-<<<<<<< HEAD
     let wallet = require_wallet(wallet)?;
     let symbol = match bindings.get(":symbol") {
         Some(param) => param.value.as_string()?,
@@ -897,15 +882,8 @@
     bindings: &HashMap<String, RouteBinding>,
     wallet: &mut Option<Wallet>,
 ) -> Result<sol::RecordOpening, tide::Error> {
-=======
->>>>>>> b43870f6
-    let wallet = require_wallet(wallet)?;
-    let symbol = match bindings.get(":symbol") {
-        Some(param) => param.value.as_string()?,
-        None => String::new(),
-    };
-
-<<<<<<< HEAD
+    let wallet = require_wallet(wallet)?;
+
     let destination = bindings
         .get(":destination")
         .unwrap()
@@ -934,93 +912,6 @@
 
     Ok(wallet
         .submit_wrap(eth_address.into(), asset_definition, ro)
-=======
-    // Construct the asset policy.
-    let mut policy = AssetPolicy::default();
-    if let Some(freezing_key) = bindings.get(":freezing_key") {
-        policy = policy.set_freezer_pub_key(freezing_key.value.to::<FreezerPubKey>()?)
-    };
-    if let Some(viewing_key) = bindings.get(":viewing_key") {
-        // Always reveal blinding factor if a viewing key is given.
-        policy = policy
-            .set_auditor_pub_key(viewing_key.value.to::<AuditorPubKey>()?)
-            .reveal_blinding_factor()?;
-
-        // Only if a viewing key is given, can amount and user address be revealed and viewing
-        // threshold be specified.
-        if let Some(view_flag) = bindings.get(":view_amount") {
-            if view_flag.value.as_boolean()? {
-                policy = policy.reveal_amount()?;
-            }
-        }
-        if let Some(view_flag) = bindings.get(":view_address") {
-            if view_flag.value.as_boolean()? {
-                policy = policy.reveal_user_address()?;
-            }
-        }
-        if let Some(threshold) = bindings.get(":viewing_threshold") {
-            policy = policy.set_reveal_threshold(threshold.value.as_u64()?);
-        };
-    };
-
-    let erc20_code: Address = bindings[":erc20"].value.as_string()?.parse()?;
-    let sponsor_address: Address = bindings
-        .get(":sponsor")
-        .unwrap()
-        .value
-        .as_string()?
-        .parse()?;
-    let asset = wallet
-        .build_sponsor(symbol, erc20_code.into(), sponsor_address.into(), policy)
-        .await?;
-    Ok(asset.into())
-}
-
-async fn submitsponsor(
-    req: &mut Request<WebState>,
-    bindings: &HashMap<String, RouteBinding>,
-    wallet: &mut Option<Wallet>,
-) -> Result<AssetInfo, tide::Error> {
-    let wallet = require_wallet(wallet)?;
-    let asset = JfAssetDefinition::from(request_body::<sol::AssetDefinition, _>(req).await?);
-    let erc20_code: Address = bindings[":erc20"].value.as_string()?.parse()?;
-    let sponsor: Address = bindings[":sponsor"].value.as_string()?.parse()?;
-
-    // Before actually submitting the sponsor, make sure we can find the info that we need to return.
-    let info = wallet
-        .asset(asset.code)
-        .await
-        .ok_or_else(|| wallet_error(CapeWalletError::UndefinedAsset { asset: asset.code }))?;
-
-    // Submit to the contract.
-    wallet
-        .submit_sponsor(erc20_code.into(), sponsor.into(), &asset)
-        .await
-        .map_err(wallet_error)?;
-
-    Ok(AssetInfo::from_info(wallet, info).await)
-}
-
-async fn wrap(
-    bindings: &HashMap<String, RouteBinding>,
-    wallet: &mut Option<Wallet>,
-) -> Result<(), tide::Error> {
-    let wallet = require_wallet(wallet)?;
-
-    let destination = bindings[":destination"].value.to::<UserAddress>()?;
-    let eth_address: Address = bindings[":eth_address"].value.as_string()?.parse()?;
-    let asset_code = bindings[":asset"].value.to::<AssetCode>()?;
-    let asset_definition = wallet.asset(asset_code).await.unwrap().definition;
-    let amount = bindings[":amount"].value.as_u64()?;
-
-    Ok(wallet
-        .wrap(
-            eth_address.into(),
-            asset_definition,
-            destination.into(),
-            amount,
-        )
->>>>>>> b43870f6
         .await?)
 }
 
@@ -1338,10 +1229,7 @@
     let key = ApiRouteKey::from_str(segments.0).expect("Unknown route");
     match key {
         ApiRouteKey::buildsponsor => response(&req, buildsponsor(bindings, wallet).await?),
-<<<<<<< HEAD
         ApiRouteKey::buildwrap => response(&req, buildwrap(bindings, wallet).await?),
-=======
->>>>>>> b43870f6
         ApiRouteKey::closewallet => response(&req, closewallet(wallet).await?),
         ApiRouteKey::exportasset => response(&req, exportasset(bindings, wallet).await?),
         ApiRouteKey::freeze => dummy_url_eval(route_pattern, bindings),
@@ -1378,13 +1266,10 @@
             let res = submitsponsor(&mut req, bindings, wallet).await?;
             response(&req, res)
         }
-<<<<<<< HEAD
         ApiRouteKey::submitwrap => {
             let res = submitwrap(&mut req, bindings, wallet).await?;
             response(&req, res)
         }
-=======
->>>>>>> b43870f6
         ApiRouteKey::transaction => dummy_url_eval(route_pattern, bindings),
         ApiRouteKey::transactionhistory => {
             response(&req, transactionhistory(bindings, wallet).await?)
