--- conflicted
+++ resolved
@@ -31,13 +31,8 @@
 net = { git = "https://github.com/EspressoSystems/net.git", tag = "0.2.1" }
 rand = "0.8.4"
 rand_chacha = { version = "0.3.1", features = ["serde1"] }
-<<<<<<< HEAD
-reef = { git = "https://github.com/EspressoSystems/reef.git" }
+reef = { git = "https://github.com/EspressoSystems/reef.git", tag = "0.2.1" }
 seahorse = { git = "https://github.com/EspressoSystems/seahorse.git", tag = "0.2.0", features = ["testing"] }
-=======
-reef = { git = "https://github.com/EspressoSystems/reef.git", tag = "0.2.1" }
-seahorse = { git = "https://github.com/EspressoSystems/seahorse.git", features = ["testing"] }
->>>>>>> 94488a3e
 serde = { version = "1.0.123", features = ["derive", "rc"] }
 serde_derive = "1.0.118"
 serde_json = "1.0.61"
