--- conflicted
+++ resolved
@@ -16,9 +16,10 @@
 };
 use async_std::{
     sync::{Arc, Mutex},
-    task::{spawn, JoinHandle},
+    task::{sleep, spawn, JoinHandle},
 };
 use cap_rust_sandbox::model::EthereumAddr;
+use futures::Future;
 use jf_cap::{keys::UserKeyPair, structs::AssetCode};
 use net::server;
 use rand_chacha::ChaChaRng;
@@ -26,6 +27,7 @@
 use std::collections::hash_map::HashMap;
 use std::path::{Path, PathBuf};
 use std::str::FromStr;
+use std::time::Duration;
 use structopt::StructOpt;
 
 pub const DEFAULT_ETH_ADDR: EthereumAddr = EthereumAddr([2; 20]);
@@ -230,11 +232,6 @@
     }
 }
 
-<<<<<<< HEAD
-use async_std::task::sleep;
-use futures::Future;
-use std::time::Duration;
-
 pub async fn retry<Fut: Future<Output = bool>>(f: impl Fn() -> Fut) {
     let mut backoff = Duration::from_millis(100);
     for _ in 0..10 {
@@ -247,14 +244,12 @@
     panic!("retry loop did not complete in {:?}", backoff);
 }
 
-=======
 /// Testing route handler which populates a wallet with dummy data.
 ///
 /// This route will modify the wallet by generating 2 of each kind of key (viewing, freezing, and
 /// sending), adding the faucet key to the wallet so that the wallet owns a large amount of CAPE fee
 /// tokens, transfer some of the fee tokens to another one of its addresses, and sponsor and wrap an
 /// ERC-20 asset for that same address.
->>>>>>> 0509168e
 #[cfg(any(test, feature = "testing"))]
 async fn populatefortest(req: tide::Request<WebState>) -> Result<tide::Response, tide::Error> {
     use crate::{
@@ -289,7 +284,6 @@
     // Add a wrapped asset, and give it some nonzero balance.
     let mut erc20_code = Erc20Code(EthereumAddr([0; 20]));
     let sponsor_addr = DEFAULT_ETH_ADDR;
-<<<<<<< HEAD
     let mut asset_def = AssetDefinition::dummy();
     for i in 1..5 {
         match wallet
@@ -311,18 +305,11 @@
             }
         }
     }
-    let wrapped_asset_addr = wallet.pub_keys().await[0].address();
-=======
-    let asset_def = wallet
-        .sponsor(erc20_code, sponsor_addr.clone(), Default::default())
-        .await
-        .map_err(wallet_error)?;
     // Ensure this address is different from the faucet address.
     let mut wrapped_asset_addr = wallet.pub_keys().await[0].address();
     if wrapped_asset_addr == req.state().faucet_key_pair.address() {
         wrapped_asset_addr = wallet.pub_keys().await[1].address();
     }
->>>>>>> 0509168e
     wallet
         .wrap(
             sponsor_addr,
@@ -338,11 +325,7 @@
     // The transfer also finalizes the wrap.
     let receipt = wallet
         .transfer(
-<<<<<<< HEAD
-            &faucet_addr,
-=======
-            Some(&req.state().faucet_key_pair.address()),
->>>>>>> 0509168e
+            Some(&faucet_addr),
             &AssetCode::native(),
             &[(
                 wrapped_asset_addr.clone(),
@@ -357,12 +340,18 @@
     await_transaction(&receipt, wallet, &[]).await;
     retry(|| async {
         wallet
-            .balance(&wrapped_asset_addr, &AssetCode::native())
+            .balance_breakdown(&wrapped_asset_addr, &AssetCode::native())
             .await
             != 0
     })
     .await;
-    retry(|| async { wallet.balance(&wrapped_asset_addr, &asset_def.code).await != 0 }).await;
+    retry(|| async {
+        wallet
+            .balance_breakdown(&wrapped_asset_addr, &asset_def.code)
+            .await
+            != 0
+    })
+    .await;
 
     server::response(&req, receipt)
 }
