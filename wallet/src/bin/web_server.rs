// Copyright (c) 2022 Espresso Systems (espressosys.com)
// This file is part of the Configurable Asset Privacy for Ethereum (CAPE) library.

// This program is free software: you can redistribute it and/or modify it under the terms of the GNU General Public License as published by the Free Software Foundation, either version 3 of the License, or (at your option) any later version.
// This program is distributed in the hope that it will be useful, but WITHOUT ANY WARRANTY; without even the implied warranty of MERCHANTABILITY or FITNESS FOR A PARTICULAR PURPOSE. See the GNU General Public License for more details.
// You should have received a copy of the GNU General Public License along with this program. If not, see <https://www.gnu.org/licenses/>.

//! # The CAPE Wallet Server
//!
//! One of two main entrypoints to the wallet (the other being the CLI) this executable provides a
//! web server which exposes wallet functionality via an HTTP interface. It is primarily intended
//! to be run in a Docker container and used as the backend for the CAPE wallet GUI.
//!
//! ## Usage
//!
//! ### Running in Docker
//! ```
//! docker run -it -p 60000:60000  ghcr.io/espressosystems/cape/wallet:main
//! ```
//!
//! The `-p 60000:60000` option binds the port 60000 in the Docker container (where the web server
//! is hosted) to the port 60000 on the host. You can change which port on `localhost` hosts the
//! server by changing the first number, e.g. `-p 42000:60000`.
//!
//! ### Building and running locally
//! ```
//! cargo run --release -p cape_wallet --bin web_server -- [options]
//! ```
//!
//! You can use `--help` to see a list of the possible values for `[options]`.
//!
//! Once started, the web server will serve an HTTP API at `localhost:60000`. You can override the
//! default port by setting the `PORT` environment variable. The endpoints are documented in
//! `api/api.toml`.
//!
//! ## Development
//!
//! This executable file only defines the main function to process command line arguments and start
//! the web server. Most of the functionality, such as API interpretation, request parsing, and
//! route handling, is defined in the [cape_wallet] crate.

use cape_wallet::web::{default_api_path, default_web_path, init_server, NodeOpt};
use rand_chacha::{rand_core::SeedableRng, ChaChaRng};
use std::path::PathBuf;
use structopt::StructOpt;

#[async_std::main]
async fn main() -> Result<(), std::io::Error> {
    tracing_subscriber::fmt().pretty().init();

    // Initialize the web server.
    //
    // opt_web_path is the path to the web assets directory. If the path
    // is empty, the default is constructed assuming Cargo is used to
    // build the executable in the customary location.
    //
    // own_id is the identifier of this instance of the executable. The
    // port the web server listens on is 60000, unless the
    // PORT environment variable is set.

    // Take the command line option for the web asset directory path
    // provided it is not empty. Otherwise, construct the default from
    // the executable path.
    let opt_api_path = NodeOpt::from_args().api_path;
    let opt_web_path = NodeOpt::from_args().web_path;
    let opt_path_storage = NodeOpt::from_args().path_storage;
    let web_path = if opt_web_path.is_empty() {
        default_web_path()
    } else {
        PathBuf::from(opt_web_path)
    };
    let api_path = if opt_api_path.is_empty() {
        default_api_path()
    } else {
        PathBuf::from(opt_api_path)
    };
    let path_storage = if opt_path_storage.is_empty() {
        None
    } else {
        Some(PathBuf::from(opt_path_storage))
    };
    println!("Web path: {:?}", web_path);

    // We use 60000 by default, chosen because it differs from the default ports for the EQS and the
    // Espresso query service.
    let port = std::env::var("PORT").unwrap_or_else(|_| String::from("60000"));
    init_server(
        ChaChaRng::from_entropy(),
        api_path,
        web_path,
        port.parse().unwrap(),
        path_storage,
    )?
    .await?;

    Ok(())
}

#[cfg(test)]
mod tests {
    use super::*;
    use cap_rust_sandbox::{
        ledger::CapeLedger,
        model::{Erc20Code, EthereumAddr},
    };
    use cape_wallet::{
        routes::CapeAPIError,
        testing::port,
        ui::*,
        web::{
            retry, DEFAULT_ETH_ADDR, DEFAULT_NATIVE_AMT_IN_FAUCET_ADDR,
            DEFAULT_NATIVE_AMT_IN_WRAPPER_ADDR, DEFAULT_WRAPPED_AMT,
        },
    };
    use jf_cap::{
        keys::{AuditorKeyPair, FreezerKeyPair, UserKeyPair},
        structs::{AssetCode, AssetDefinition},
    };
    use net::{client, UserAddress};
    use seahorse::{
        hd::{KeyTree, Mnemonic},
        txn_builder::{RecordInfo, TransactionReceipt},
        AssetInfo,
    };
    use serde::de::DeserializeOwned;
    use std::collections::hash_map::HashMap;
    use std::convert::TryInto;
    use std::fmt::Debug;
    use std::iter::once;
<<<<<<< HEAD
=======
    use std::path::Path;
    use std::time::Duration;
>>>>>>> 0509168e
    use surf::Url;
    use tagged_base64::TaggedBase64;
    use tempdir::TempDir;
    use tracing_test::traced_test;

<<<<<<< HEAD
=======
    async fn retry<Fut: Future<Output = bool>>(f: impl Fn() -> Fut) {
        let mut backoff = Duration::from_millis(100);
        for _ in 0..10 {
            if f().await {
                return;
            }
            sleep(backoff).await;
            backoff *= 2;
        }
        panic!("retry loop did not complete in {:?}", backoff);
    }

    fn fmt_path(path: &Path) -> String {
        let bytes = path.as_os_str().to_str().unwrap().as_bytes();
        base64::encode_config(bytes, base64::URL_SAFE_NO_PAD)
    }

>>>>>>> 0509168e
    struct TestServer {
        client: surf::Client,
        temp_dir: TempDir,
        _temp_path_dir: TempDir,
    }

    impl TestServer {
        async fn new() -> Self {
            let port = port().await;

            // Run a server in the background that is unique to this test. Note that the server task
            // is leaked: tide does not provide any mechanism for graceful programmatic shutdown, so
            // the server will continue running until the process is killed, even after the test
            // ends. This is ok, since each test's server task should be idle once
            // the test is over.
            let temp_path_dir = TempDir::new("wallet_last_used_test").unwrap();
            init_server(
                ChaChaRng::from_seed([42; 32]),
                default_api_path(),
                default_web_path(),
                port,
                Some(temp_path_dir.path().to_path_buf()),
            )
            .unwrap();
            Self::wait(port).await;

            let client: surf::Client = surf::Config::new()
                .set_base_url(Url::parse(&format!("http://localhost:{}", port)).unwrap())
                .set_timeout(None)
                .try_into()
                .unwrap();
            Self {
                client: client.with(client::parse_error_body::<CapeAPIError>),
                temp_dir: TempDir::new("test_cape_wallet").unwrap(),
                _temp_path_dir: temp_path_dir,
            }
        }

        async fn get<T: DeserializeOwned>(&self, path: &str) -> Result<T, surf::Error> {
            let mut res = self.client.get(path).send().await?;
            client::response_body(&mut res).await
        }

        async fn requires_wallet<T: Debug + DeserializeOwned>(&self, path: &str) {
            self.get::<T>(path)
                .await
                .expect_err(&format!("{} succeeded without an open wallet", path));
        }

        fn path(&self) -> String {
            fmt_path(self.temp_dir.path())
        }

        async fn wait(port: u64) {
            retry(|| async move {
                // Use a one-off request, rather than going through the client, because we want to
                // skip the middleware, which can cause connect() to return an Err() even if the
                // request reaches the server successfully.
                surf::connect(format!("http://localhost:{}", port))
                    .send()
                    .await
                    .is_ok()
            })
            .await
        }
    }

    #[async_std::test]
    #[traced_test]
    async fn test_getmnemonic() {
        let server = TestServer::new().await;

        let mnemonic = server.get::<String>("getmnemonic").await.unwrap();

        // Check that the mnemonic decodes correctly.
        KeyTree::from_mnemonic(&Mnemonic::from_phrase(&mnemonic.replace('-', " ")).unwrap());

        // Check that successive calls give different mnemonics.
        assert_ne!(mnemonic, server.get::<String>("getmnemonic").await.unwrap());
    }

    #[cfg(feature = "slow-tests")]
    #[async_std::test]
    #[traced_test]
    async fn test_newwallet() {
        let server = TestServer::new().await;
        let mnemonic = server.get::<String>("getmnemonic").await.unwrap();
        let password = "my-password";

        // Should fail if the mnemonic is invalid.
        server
            .get::<()>(&format!(
                "newwallet/invalid-mnemonic/{}/path/{}",
                password,
                server.path()
            ))
            .await
            .expect_err("newwallet succeeded with an invalid mnemonic");

        // Should fail if the path is invalid.
        server
            .get::<()>(&format!(
                "newwallet/{}/{}/path/invalid-path",
                mnemonic, password
            ))
            .await
            .expect_err("newwallet succeeded with an invalid path");

        server
            .get::<()>(&format!(
                "newwallet/{}/{}/path/{}",
                mnemonic,
                password,
                server.path()
            ))
            .await
            .unwrap();

        // Should fail if the wallet already exists.
        server
            .get::<()>(&format!(
                "newwallet/{}/{}/path/{}",
                mnemonic,
                password,
                server.path()
            ))
            .await
            .expect_err("newwallet succeeded when a wallet already existed");
    }

    #[cfg(feature = "slow-tests")]
    #[async_std::test]
    #[traced_test]
    async fn test_openwallet() {
        let server = TestServer::new().await;
        let mnemonic = server.get::<String>("getmnemonic").await.unwrap();
        println!("mnemonic: {}", mnemonic);
        let password = "my-password";

        // Should fail if no wallet exists.
        server
            .requires_wallet::<()>(&format!("openwallet/{}/path/{}", password, server.path()))
            .await;

        // Now create a wallet so we can open it.
        server
            .get::<()>(&format!(
                "newwallet/{}/{}/path/{}",
                mnemonic,
                password,
                server.path()
            ))
            .await
            .unwrap();
        server
            .get::<()>(&format!("openwallet/{}/path/{}", password, server.path()))
            .await
            .unwrap();

        // Should fail if the password is incorrect.
        server
            .get::<()>(&format!(
                "openwallet/invalid-password/path/{}",
                server.path()
            ))
            .await
            .expect_err("openwallet succeeded with an invalid password");

        // Should fail if the path is invalid.
        server
            .get::<()>(&format!("openwallet/{}/path/invalid-path", password))
            .await
            .expect_err("openwallet succeeded with an invalid path");
    }

    #[async_std::test]
    #[traced_test]
    async fn test_lastusedkeystore() {
        let server = TestServer::new().await;
        let mnemonic = server.get::<String>("getmnemonic").await.unwrap();
        println!("mnemonic: {}", mnemonic);
        let password = "my-password";

        // Should get None on first try if no last wallet.
        let opt = server
            .get::<Option<PathBuf>>("lastusedkeystore")
            .await
            .unwrap();
        assert!(opt.is_none());

        let url = format!("newwallet/{}/{}/path/{}", mnemonic, password, server.path());
        server.get::<()>(&url).await.unwrap();

        let mut path = server
            .get::<Option<PathBuf>>("lastusedkeystore")
            .await
            .unwrap();
        assert_eq!(fmt_path(path.as_ref().unwrap()), server.path());

        // We should still get the same path after opening the wallet
        server
            .get::<()>(&format!("openwallet/{}/path/{}", password, server.path()))
            .await
            .unwrap();
        path = server
            .get::<Option<PathBuf>>("lastusedkeystore")
            .await
            .unwrap();
        assert_eq!(fmt_path(path.as_ref().unwrap()), server.path());

        // Open the wallet with the we path we retrieved
        server
            .get::<()>(&format!(
                "openwallet/{}/path/{}",
                password,
                fmt_path(path.as_ref().unwrap())
            ))
            .await
            .unwrap();

        // Test that the last path is updated when we create a new wallet w/ a new path
        let second_path = fmt_path(TempDir::new("test_cape_wallet_2").unwrap().path());

        server
            .get::<()>(&format!(
                "newwallet/{}/{}/path/{}",
                mnemonic, password, second_path
            ))
            .await
            .unwrap();

        path = server
            .get::<Option<PathBuf>>("lastusedkeystore")
            .await
            .unwrap();
        assert_eq!(fmt_path(path.as_ref().unwrap()), second_path);

        // repopen the first wallet and see the path returned is also the original
        server
            .get::<()>(&format!("openwallet/{}/path/{}", password, server.path()))
            .await
            .unwrap();

        path = server
            .get::<Option<PathBuf>>("lastusedkeystore")
            .await
            .unwrap();
        assert_eq!(fmt_path(path.as_ref().unwrap()), server.path());
    }

    #[cfg(feature = "slow-tests")]
    #[async_std::test]
    #[traced_test]
    async fn test_closewallet() {
        let server = TestServer::new().await;

        // Should fail if a wallet is not already open.
        server.requires_wallet::<()>("closewallet").await;

        // Now open a wallet and close it.
        server
            .get::<()>(&format!(
                "newwallet/{}/my-password/path/{}",
                server.get::<String>("getmnemonic").await.unwrap(),
                server.path()
            ))
            .await
            .unwrap();
        server.get::<()>("closewallet").await.unwrap();
    }

    #[async_std::test]
    #[traced_test]
    async fn test_getinfo() {
        let server = TestServer::new().await;

        // Should fail if a wallet is not already open.
        server.requires_wallet::<WalletSummary>("getinfo").await;

        // Now open a wallet and call getinfo.
        server
            .get::<()>(&format!(
                "newwallet/{}/my-password/path/{}",
                server.get::<String>("getmnemonic").await.unwrap(),
                server.path()
            ))
            .await
            .unwrap();
        let info = server.get::<WalletSummary>("getinfo").await.unwrap();

        assert_eq!(
            info,
            WalletSummary {
                addresses: vec![],
                sending_keys: vec![],
                viewing_keys: vec![],
                freezing_keys: vec![],
                assets: vec![AssetInfo::from(AssetDefinition::native())]
            }
        )
    }

    #[async_std::test]
    #[traced_test]
    async fn test_getaddress() {
        let server = TestServer::new().await;

        // Should fail if a wallet is not already open.
        server
            .requires_wallet::<Vec<UserAddress>>("getaddress")
            .await;

        // Now open a wallet and call getaddress.
        server
            .get::<()>(&format!(
                "newwallet/{}/my-password/path/{}",
                server.get::<String>("getmnemonic").await.unwrap(),
                server.path()
            ))
            .await
            .unwrap();
        let addresses = server.get::<Vec<UserAddress>>("getaddress").await.unwrap();

        // The result is not very interesting before we add any keys, but that's for another
        // endpoint.
        assert_eq!(addresses, vec![]);
    }

    // Issue: https://github.com/EspressoSystems/cape/issues/600.
    #[async_std::test]
    #[traced_test]
    #[ignore]
    async fn test_getrecords() {
        let server = TestServer::new().await;

        // Should fail if a wallet is not already open.
        server
            .requires_wallet::<Vec<UserAddress>>("getrecords")
            .await;

        // Now open a wallet populate it and call getrecords.
        server
            .get::<()>(&format!(
                "newwallet/{}/my-password/path/{}",
                server.get::<String>("getmnemonic").await.unwrap(),
                server.path()
            ))
            .await
            .unwrap();
        server.get::<()>("populatefortest").await.unwrap();

        let records = server.get::<Vec<RecordInfo>>("getrecords").await.unwrap();
        let info = server.get::<WalletSummary>("getinfo").await.unwrap();

        // get the wrapped asset
        let asset = if info.assets[0].definition.code == AssetCode::native() {
            info.assets[1].definition.code
        } else {
            info.assets[0].definition.code
        };
        // populate for test should create 3 records
        assert_eq!(records.len(), 3);

        let ro1 = &records[0].ro;
        let ro2 = &records[1].ro;
        let ro3 = &records[2].ro;

        assert_eq!(ro1.amount, DEFAULT_NATIVE_AMT_IN_FAUCET_ADDR);
        assert_eq!(ro1.asset_def.code, AssetCode::native());
        assert_eq!(ro2.amount, DEFAULT_NATIVE_AMT_IN_WRAPPER_ADDR);
        assert_eq!(ro2.asset_def.code, AssetCode::native());
        assert_eq!(ro3.amount, DEFAULT_WRAPPED_AMT);
        assert_eq!(ro3.asset_def.code, asset);
    }

    #[async_std::test]
    #[traced_test]
    async fn test_getbalance() {
        let server = TestServer::new().await;
        let mut rng = ChaChaRng::from_seed([42u8; 32]);

        let addr = UserAddress::from(UserKeyPair::generate(&mut rng).address());
        let asset = AssetCode::native();

        // Should fail if a wallet is not already open.
        server
            .requires_wallet::<BalanceInfo>("getbalance/all")
            .await;
        server
            .requires_wallet::<BalanceInfo>(&format!("getbalance/address/{}", addr))
            .await;
        server
            .requires_wallet::<BalanceInfo>(&format!("getbalance/address/{}/asset/{}", addr, asset))
            .await;

        // Now open a wallet.
        server
            .get::<()>(&format!(
                "newwallet/{}/my-password/path/{}",
                server.get::<String>("getmnemonic").await.unwrap(),
                server.path()
            ))
            .await
            .unwrap();

        // We can now hit the endpoints successfully, although there are currently no balances
        // because we haven't added any keys or received any records.
        assert_eq!(
            server.get::<BalanceInfo>("getbalance/all").await.unwrap(),
            BalanceInfo::AllBalances(HashMap::default())
        );
        assert_eq!(
            server
                .get::<BalanceInfo>(&format!("getbalance/address/{}", addr))
                .await
                .unwrap(),
            // Even though this address has not been added to the wallet (and thus was not included
            // in the results of `getbalance/all`), if we specifically request its balance, the
            // wallet will check for records of each known asset type belonging to this address,
            // find none, and return a balance of 0 for that asset type. Since the wallet always
            // knows about the native asset type, this will actually return some data, rather than
            // an empty map or an error.
            BalanceInfo::AccountBalances(once((AssetCode::native(), 0)).collect())
        );
        assert_eq!(
            server
                .get::<BalanceInfo>(&format!("getbalance/address/{}/asset/{}", addr, asset))
                .await
                .unwrap(),
            BalanceInfo::Balance(0),
        );
        // If we query for a specific asset code, we should get a balance of 0 even if the wallet
        // doesn't know about this asset yet.
        assert_eq!(
            server
                .get::<BalanceInfo>(&format!(
                    "getbalance/address/{}/asset/{}",
                    addr,
                    AssetCode::random(&mut rng).0
                ))
                .await
                .unwrap(),
            BalanceInfo::Balance(0),
        );

        // Should fail with an invalid address (we'll get an invalid address by serializing an asset
        // code where the address should go.).
        server
            .get::<BalanceInfo>(&format!("getbalance/address/{}", asset))
            .await
            .expect_err("getbalance succeeded with an invalid address");
        server
            .get::<BalanceInfo>(&format!("getbalance/address/{}/asset/{}", asset, asset))
            .await
            .expect_err("getbalance succeeded with an invalid address");
        // Should fail with an invalid asset code (we'll use an address where the asset should go).
        server
            .get::<BalanceInfo>(&format!("getbalance/address/{}/asset/{}", addr, addr))
            .await
            .expect_err("getbalance succeeded with an invalid asset code");
        // Should fail with route pattern misuse (e.g. specifying `address` route component without
        // an accompanying `:address` parameter).
        server
            .get::<BalanceInfo>("getbalance/address")
            .await
            .expect_err("getbalance/address succeeded with invalid route pattern");
        server
            .get::<BalanceInfo>("getbalance/asset")
            .await
            .expect_err("getbalance/asset succeeded with invalid route pattern");
        server
            .get::<BalanceInfo>("getbalance")
            .await
            .expect_err("getbalance succeeded with invalid route pattern");
    }

    #[async_std::test]
    #[traced_test]
    async fn test_newkey() {
        let server = TestServer::new().await;

        // Should fail if a wallet is not already open.
        server.requires_wallet::<PubKey>("newkey/sending").await;
        server.requires_wallet::<PubKey>("newkey/tracing").await;
        server.requires_wallet::<PubKey>("newkey/freezing").await;

        // Now open a wallet.
        server
            .get::<()>(&format!(
                "newwallet/{}/my-password/path/{}",
                server.get::<String>("getmnemonic").await.unwrap(),
                server.path()
            ))
            .await
            .unwrap();

        // newkey should return a public key with the correct type and add the key to the wallet.
        let sending_key = server.get::<PubKey>("newkey/sending").await.unwrap();
        let viewing_key = server.get::<PubKey>("newkey/viewing").await.unwrap();
        let freezing_key = server.get::<PubKey>("newkey/freezing").await.unwrap();
        let info = server.get::<WalletSummary>("getinfo").await.unwrap();
        match sending_key {
            PubKey::Sending(key) => {
                assert_eq!(info.sending_keys, vec![key]);
            }
            _ => {
                panic!("Expected PubKey::Sending, found {:?}", sending_key);
            }
        }
        match viewing_key {
            PubKey::Viewing(key) => {
                assert_eq!(info.viewing_keys, vec![key]);
            }
            _ => {
                panic!("Expected PubKey::Viewing, found {:?}", viewing_key);
            }
        }
        match freezing_key {
            PubKey::Freezing(key) => {
                assert_eq!(info.freezing_keys, vec![key]);
            }
            _ => {
                panic!("Expected PubKey::Freezing, found {:?}", freezing_key);
            }
        }

        // Should fail if the key type is invaild.
        server
            .get::<PubKey>("newkey/invalid_key_type")
            .await
            .expect_err("newkey succeeded with an invaild key type");
    }

    #[async_std::test]
    #[traced_test]
    async fn test_newasset() {
        let server = TestServer::new().await;

        // Set parameters for newasset.
        let erc20_code = Erc20Code(EthereumAddr([1u8; 20]));
        let sponsor_addr = EthereumAddr([2u8; 20]);
        let viewing_threshold = 10;
        let view_amount = true;
        let view_address = false;
        let description = base64::encode_config(&[3u8; 32], base64::URL_SAFE_NO_PAD);

        // Should fail if a wallet is not already open.
        server
            .requires_wallet::<AssetDefinition>(&format!(
                "newasset/erc20/{}/sponsor/{}/view_amount/{}/view_address/{}/viewing_threshold/{}",
                erc20_code, sponsor_addr, view_amount, view_address, viewing_threshold
            ))
            .await;
        server
            .requires_wallet::<AssetDefinition>(&format!(
                "newasset/description/{}/view_amount/{}/view_address/{}/viewing_threshold/{}",
                description, view_amount, view_address, viewing_threshold
            ))
            .await;

        // Now open a wallet.
        server
            .get::<()>(&format!(
                "newwallet/{}/my-password/path/{}",
                server.get::<String>("getmnemonic").await.unwrap(),
                server.path()
            ))
            .await
            .unwrap();

        // Create keys.
        server.get::<PubKey>("newkey/viewing").await.unwrap();
        server.get::<PubKey>("newkey/freezing").await.unwrap();
        let info = server.get::<WalletSummary>("getinfo").await.unwrap();
        let viewing_key = &info.viewing_keys[0];
        let freezing_key = &info.freezing_keys[0];

        // newasset should return a sponsored asset with the correct policy if an ERC20 code is given.
        let sponsored_asset = server
            .get::<AssetDefinition>(&format!(
                "newasset/erc20/{}/sponsor/{}/freezing_key/{}/viewing_key/{}/view_amount/{}/view_address/{}/viewing_threshold/{}",
                erc20_code, sponsor_addr, freezing_key, viewing_key, view_amount, view_address, viewing_threshold
            ))
            .await
            .unwrap();
        assert_eq!(sponsored_asset.policy_ref().auditor_pub_key(), viewing_key);
        assert_eq!(sponsored_asset.policy_ref().freezer_pub_key(), freezing_key);
        assert_eq!(
            sponsored_asset.policy_ref().reveal_threshold(),
            viewing_threshold
        );

        // newasset should return a defined asset with the correct policy if no ERC20 code is given.
        let defined_asset = server
            .get::<AssetDefinition>(&format!(
                "newasset/description/{}/freezing_key/{}/viewing_key/{}/view_amount/{}/view_address/{}/viewing_threshold/{}",
                description, freezing_key, viewing_key, view_amount, view_address, viewing_threshold
            ))
            .await
            .unwrap();
        assert_eq!(defined_asset.policy_ref().auditor_pub_key(), viewing_key);
        assert_eq!(defined_asset.policy_ref().freezer_pub_key(), freezing_key);
        assert_eq!(
            defined_asset.policy_ref().reveal_threshold(),
            viewing_threshold
        );
        let defined_asset = server
            .get::<AssetDefinition>(&format!(
            "newasset/freezing_key/{}/viewing_key/{}/view_amount/{}/view_address/{}/viewing_threshold/{}",
            freezing_key, viewing_key, view_amount, view_address, viewing_threshold
        ))
            .await
            .unwrap();
        assert_eq!(defined_asset.policy_ref().auditor_pub_key(), viewing_key);
        assert_eq!(defined_asset.policy_ref().freezer_pub_key(), freezing_key);
        assert_eq!(
            defined_asset.policy_ref().reveal_threshold(),
            viewing_threshold
        );

        // newasset should return an asset with the default freezer public key if it's not given.
        let sponsored_asset = server
                .get::<AssetDefinition>(&format!(
                    "newasset/erc20/{}/sponsor/{}/viewing_key/{}/view_amount/{}/view_address/{}/viewing_threshold/{}",
                    erc20_code, sponsor_addr, viewing_key, view_amount, view_address, viewing_threshold
                ))
                .await
                .unwrap();
        assert!(!sponsored_asset.policy_ref().is_freezer_pub_key_set());
        let sponsored_asset = server
            .get::<AssetDefinition>(&format!(
                "newasset/description/{}/viewing_key/{}/view_amount/{}/view_address/{}/viewing_threshold/{}",
                description, viewing_key, view_amount, view_address, viewing_threshold
            ))
            .await
            .unwrap();
        assert!(!sponsored_asset.policy_ref().is_freezer_pub_key_set());

        // newasset should return an asset with the default auditor public key and no reveal threshold if an
        // auditor public key isn't given.
        let sponsored_asset = server
            .get::<AssetDefinition>(&format!(
                "newasset/erc20/{}/sponsor/{}/freezing_key/{}",
                erc20_code, sponsor_addr, freezing_key
            ))
            .await
            .unwrap();
        assert!(!sponsored_asset.policy_ref().is_auditor_pub_key_set());
        assert_eq!(sponsored_asset.policy_ref().reveal_threshold(), 0);
        let sponsored_asset = server
            .get::<AssetDefinition>(&format!("newasset/description/{}", description))
            .await
            .unwrap();
        assert!(!sponsored_asset.policy_ref().is_auditor_pub_key_set());
        assert_eq!(sponsored_asset.policy_ref().reveal_threshold(), 0);

        // newasset should return an asset with no reveal threshold if it's not given.
        let sponsored_asset = server
                .get::<AssetDefinition>(&format!(
                    "newasset/erc20/{}/sponsor/{}/freezing_key/{}/viewing_key/{}/view_amount/{}/view_address/{}",
                    erc20_code, sponsor_addr, freezing_key, viewing_key, view_amount, view_address
                ))
                .await
                .unwrap();
        assert_eq!(sponsored_asset.policy_ref().reveal_threshold(), 0);
        let defined_asset = server
            .get::<AssetDefinition>(&format!(
                "newasset/description/{}/freezing_key/{}/viewing_key/{}/view_amount/{}/view_address/{}",
                description, freezing_key, viewing_key, view_amount, view_address
            ))
            .await
            .unwrap();
        assert_eq!(defined_asset.policy_ref().reveal_threshold(), 0);
    }

    #[async_std::test]
    #[traced_test]
    async fn test_wrap() {
        // Set parameters for sponsor and wrap.
        let erc20_code = Erc20Code(EthereumAddr([1u8; 20]));
        let sponsor_addr = EthereumAddr([2u8; 20]);

        // Open a wallet.
        let server = TestServer::new().await;
        let mut rng = ChaChaRng::from_seed([42u8; 32]);
        server
            .get::<()>(&format!(
                "newwallet/{}/my-password/path/{}",
                server.get::<String>("getmnemonic").await.unwrap(),
                server.path()
            ))
            .await
            .unwrap();

        // Sponsor an asset.
        let sponsored_asset = server
            .get::<AssetDefinition>(&format!(
                "newasset/erc20/{}/sponsor/{}",
                erc20_code, sponsor_addr
            ))
            .await
            .unwrap();

        // Create an address to receive the wrapped asset.
        server.get::<PubKey>("newkey/sending").await.unwrap();
        let info = server.get::<WalletSummary>("getinfo").await.unwrap();
        let sending_key = &info.sending_keys[0];
        let destination: UserAddress = sending_key.address().into();

        // wrap should fail if any of the destination, Ethereum address, and asset is invalid.
        let invalid_destination = UserAddress::from(UserKeyPair::generate(&mut rng).address());
        let invalid_eth_addr = Erc20Code(EthereumAddr([0u8; 20]));
        let invalid_asset = AssetDefinition::dummy();
        server
            .get::<()>(&format!(
                "wrap/destination/{}/ethaddress/{}/asset/{}/amount/{}",
                invalid_destination, sponsor_addr, sponsored_asset, 10
            ))
            .await
            .expect_err("wrap succeeded with an invalid user address");
        server
            .get::<()>(&format!(
                "wrap/destination/{}/ethaddress/{}/asset/{}/amount/{}",
                destination, invalid_eth_addr, sponsored_asset, 10
            ))
            .await
            .expect_err("wrap succeeded with an invalid Ethereum address");
        server
            .get::<()>(&format!(
                "wrap/destination/{}/ethaddress/{}/asset/{}/amount/{}",
                destination, sponsor_addr, invalid_asset, 10
            ))
            .await
            .expect_err("wrap succeeded with an invalid asset");

        // wrap should succeed with the correct information.
        server
            .get::<()>(&format!(
                "wrap/destination/{}/ethaddress/{}/asset/{}/amount/{}",
                destination, sponsor_addr, sponsored_asset, 10
            ))
            .await
            .unwrap();
    }

    // Issue: https://github.com/EspressoSystems/cape/issues/600.
    #[async_std::test]
    #[traced_test]
    #[ignore]
    async fn test_mint() {
        // Set parameters.
        let description = TaggedBase64::new("DESC", &[3u8; 32]).unwrap();
        let amount = 10;
        let fee = 1;
        let mut rng = ChaChaRng::from_seed([50u8; 32]);

        // Open a wallet with some initial grants and keys.
        let server = TestServer::new().await;
        server
            .get::<()>(&format!(
                "newwallet/{}/minter-password/path/{}",
                server.get::<String>("getmnemonic").await.unwrap(),
                server.path()
            ))
            .await
            .unwrap();
        let receipt = server
            .get::<TransactionReceipt<CapeLedger>>("populatefortest")
            .await
            .unwrap();

        // Define an asset.
        let asset = server
            .get::<AssetDefinition>(&format!("newasset/description/{}", description))
            .await
            .unwrap()
            .code;

        // Get the faucet address with non-zero balance of the native asset.
        let minter: UserAddress = receipt.submitter.into();

        // Get an address to receive the minted asset.
        let recipient: UserAddress = server
            .get::<WalletSummary>("getinfo")
            .await
            .unwrap()
            .sending_keys[0]
            .address()
            .into();

        // mint should fail if any of the asset, minter address, and recipient address is invalid.
        let invalid_asset = AssetDefinition::dummy();
        let invalid_minter = UserAddress::from(UserKeyPair::generate(&mut rng).address());
        let invalid_recipient = UserAddress::from(UserKeyPair::generate(&mut rng).address());
        server
            .get::<TransactionReceipt<CapeLedger>>(&format!(
                "mint/asset/{}/amount/{}/fee/{}/minter/{}/recipient/{}",
                invalid_asset, amount, fee, minter, recipient
            ))
            .await
            .expect_err("mint succeeded with an invalid asset");
        server
            .get::<TransactionReceipt<CapeLedger>>(&format!(
                "mint/asset/{}/amount/{}/fee/{}/minter/{}/recipient/{}",
                asset, amount, fee, invalid_minter, recipient
            ))
            .await
            .expect_err("mint succeeded with an invalid minter address");
        server
            .get::<TransactionReceipt<CapeLedger>>(&format!(
                "mint/asset/{}/amount/{}/fee/{}/minter/{}/recipient/{}",
                asset, amount, fee, minter, invalid_recipient
            ))
            .await
            .expect_err("mint succeeded with an invalid recipient address");

        // mint should succeed with the correct information.
        server
            .get::<TransactionReceipt<CapeLedger>>(&format!(
                "mint/asset/{}/amount/{}/fee/{}/minter/{}/recipient/{}",
                asset, amount, fee, minter, recipient
            ))
            .await
            .unwrap();

        // Check the balances of the minted asset and the native asset.
        retry(|| async {
            server
                .get::<BalanceInfo>(&format!("getbalance/address/{}/asset/{}", recipient, asset))
                .await
                .unwrap()
                == BalanceInfo::Balance(amount)
        })
        .await;
        retry(|| async {
            server
                .get::<BalanceInfo>(&format!(
                    "getbalance/address/{}/asset/{}",
                    minter,
                    AssetCode::native()
                ))
                .await
                .unwrap()
                == BalanceInfo::Balance(DEFAULT_NATIVE_AMT_IN_FAUCET_ADDR - fee)
        })
        .await;
    }

    // Issue: https://github.com/EspressoSystems/cape/issues/600.
    #[async_std::test]
    #[traced_test]
    #[ignore]
    async fn test_unwrap() {
        // Set parameters.
        let eth_addr = DEFAULT_ETH_ADDR;
        let fee = 1;

        // Open a wallet with some wrapped and native assets.
        let server = TestServer::new().await;
        server
            .get::<()>(&format!(
                "newwallet/{}/minter-password/path/{}",
                server.get::<String>("getmnemonic").await.unwrap(),
                server.path()
            ))
            .await
            .unwrap();
        server
            .get::<TransactionReceipt<CapeLedger>>("populatefortest")
            .await
            .unwrap();

        // Get the wrapped asset.
        let info = server.get::<WalletSummary>("getinfo").await.unwrap();
        let asset = if info.assets[0].definition.code == AssetCode::native() {
            info.assets[1].definition.code
        } else {
            info.assets[0].definition.code
        };

        // Get the source address with the wrapped asset.
        let mut source_addr: Option<UserAddress> = None;
        for address in info.addresses {
            if let BalanceInfo::Balance(DEFAULT_WRAPPED_AMT) = server
                .get::<BalanceInfo>(&format!("getbalance/address/{}/asset/{}", address, asset))
                .await
                .unwrap()
            {
                source_addr = Some(address);
                break;
            }
        }
        let source = source_addr.unwrap();

        // unwrap should fail if any of the source, Ethereum address, and asset is invalid.
        let invalid_source = UserAddress::from(
            UserKeyPair::generate(&mut ChaChaRng::from_seed([50u8; 32])).address(),
        );
        let invalid_eth_addr = Erc20Code(EthereumAddr([0u8; 20]));
        let invalid_asset = AssetDefinition::dummy();
        server
            .get::<TransactionReceipt<CapeLedger>>(&format!(
                "unwrap/source/{}/ethaddress/{}/asset/{}/amount/{}/fee/{}",
                invalid_source, eth_addr, asset, DEFAULT_WRAPPED_AMT, 1
            ))
            .await
            .expect_err("unwrap succeeded with an invalid source address");
        server
            .get::<TransactionReceipt<CapeLedger>>(&format!(
                "unwrap/source/{}/ethaddress/{}/asset/{}/amount/{}/fee/{}",
                source, invalid_eth_addr, asset, DEFAULT_WRAPPED_AMT, 1
            ))
            .await
            .expect_err("unwrap succeeded with an invalid Ethereum address");
        server
            .get::<TransactionReceipt<CapeLedger>>(&format!(
                "unwrap/source/{}/ethaddress/{}/asset/{}/amount/{}/fee/{}",
                source, eth_addr, invalid_asset, DEFAULT_WRAPPED_AMT, 1
            ))
            .await
            .expect_err("unwrap succeeded with an invalid asset");

        // unwrap should succeed with the correct information.
        server
            .get::<TransactionReceipt<CapeLedger>>(&format!(
                "unwrap/source/{}/ethaddress/{}/asset/{}/amount/{}/fee/{}",
                source, eth_addr, asset, DEFAULT_WRAPPED_AMT, fee
            ))
            .await
            .unwrap();

        // Check the balances of the wrapped and native assets.
        retry(|| async {
            server
                .get::<BalanceInfo>(&format!("getbalance/address/{}/asset/{}", source, asset))
                .await
                .unwrap()
                == BalanceInfo::Balance(0)
        })
        .await;
        retry(|| async {
            server
                .get::<BalanceInfo>(&format!(
                    "getbalance/address/{}/asset/{}",
                    source,
                    AssetCode::native()
                ))
                .await
                .unwrap()
                == BalanceInfo::Balance(DEFAULT_NATIVE_AMT_IN_WRAPPER_ADDR - fee)
        })
        .await;
    }

    // Issue: https://github.com/EspressoSystems/cape/issues/600.
    #[async_std::test]
    #[traced_test]
    #[ignore]
    async fn test_dummy_populate() {
        let server = TestServer::new().await;
        server
            .get::<()>(&format!(
                "newwallet/{}/my-password/path/{}",
                server.get::<String>("getmnemonic").await.unwrap(),
                server.path()
            ))
            .await
            .unwrap();
        server
            .get::<TransactionReceipt<CapeLedger>>("populatefortest")
            .await
            .unwrap();

        let info = server.get::<WalletSummary>("getinfo").await.unwrap();
        assert_eq!(info.addresses.len(), 3);
        assert_eq!(info.sending_keys.len(), 3);
        assert_eq!(info.viewing_keys.len(), 2);
        assert_eq!(info.freezing_keys.len(), 2);
        assert_eq!(info.assets.len(), 2); // native asset + wrapped asset

        // One of the addresses should have a non-zero balance of the native asset type.
        let mut found = false;
        for address in &info.addresses {
            if let BalanceInfo::Balance(DEFAULT_NATIVE_AMT_IN_FAUCET_ADDR) = server
                .get::<BalanceInfo>(&format!(
                    "getbalance/address/{}/asset/{}",
                    address,
                    AssetCode::native()
                ))
                .await
                .unwrap()
            {
                found = true;
                break;
            }
        }
        assert!(found);

        let address = info.addresses[0].clone();
        // One of the wallet's two assets is the native asset, and the other is the wrapped asset
        // for which we have a nonzero balance, but the order depends on the hash of the wrapped
        // asset code, which is non-deterministic, so we check both.
        let wrapped_asset = if info.assets[0].definition.code == AssetCode::native() {
            info.assets[1].definition.code
        } else {
            info.assets[0].definition.code
        };
        assert_ne!(wrapped_asset, AssetCode::native());
        assert_eq!(
            server
                .get::<BalanceInfo>(&format!(
                    "getbalance/address/{}/asset/{}",
                    address, wrapped_asset
                ))
                .await
                .unwrap(),
            BalanceInfo::Balance(DEFAULT_WRAPPED_AMT)
        );
    }

    // Issue: https://github.com/EspressoSystems/cape/issues/600.
    #[async_std::test]
    #[traced_test]
    #[ignore]
    async fn test_send() {
        let server = TestServer::new().await;
        let mut rng = ChaChaRng::from_seed([1; 32]);

        // Should fail if a wallet is not already open.
        server
            .requires_wallet::<AssetDefinition>(&format!(
                "send/sender/{}/asset/{}/recipient/{}/amount/1/fee/1",
                UserKeyPair::generate(&mut rng).address(),
                AssetCode::random(&mut rng).0,
                EthereumAddr([1; 20]),
            ))
            .await;

        // Now open a wallet.
        server
            .get::<()>(&format!(
                "newwallet/{}/my-password/path/{}",
                server.get::<String>("getmnemonic").await.unwrap(),
                server.path()
            ))
            .await
            .unwrap();
        // Populate the wallet with some dummy data so we have a balance of an asset to send.
        let receipt = server
            .get::<TransactionReceipt<CapeLedger>>("populatefortest")
            .await
            .unwrap();
        let info = server.get::<WalletSummary>("getinfo").await.unwrap();
        // One of the wallet's addresses (the faucet address) should have a nonzero balance of the
        // native asset, and at least one should have a 0 balance. Get one of each so we can
        // transfer from an account with non-zero balance to one with 0 balance. Note that in the
        // current setup, we can't easily transfer from one wallet to another, because each instance
        // of the server uses its own ledger. So we settle for an intra-wallet transfer.
        let mut unfunded_account = None;
        for address in info.addresses {
            if let BalanceInfo::Balance(0) = server
                .get::<BalanceInfo>(&format!(
                    "getbalance/address/{}/asset/{}",
                    address,
                    AssetCode::native()
                ))
                .await
                .unwrap()
            {
                unfunded_account = Some(address);
                break;
            }
        }
        let src_address: UserAddress = receipt.submitter.into();
        let dst_address = unfunded_account.unwrap();

        // Make a transfer.
        server
            .get::<TransactionReceipt<CapeLedger>>(&format!(
                "send/sender/{}/asset/{}/recipient/{}/amount/{}/fee/{}",
                src_address,
                &AssetCode::native(),
                dst_address,
                100,
                1
            ))
            .await
            .unwrap();
        // Wait for the balance to show up.
        retry(|| async {
            server
                .get::<BalanceInfo>(&format!(
                    "getbalance/address/{}/asset/{}",
                    dst_address,
                    AssetCode::native()
                ))
                .await
                .unwrap()
                == BalanceInfo::Balance(100)
        })
        .await;

        // Check that the balance was deducted from the sending account.
        retry(|| async {
            server
                .get::<BalanceInfo>(&format!(
                    "getbalance/address/{}/asset/{}",
                    src_address,
                    AssetCode::native()
                ))
                .await
                .unwrap()
                == BalanceInfo::Balance(DEFAULT_NATIVE_AMT_IN_FAUCET_ADDR - 101)
        })
        .await;
    }

    // Issue: https://github.com/EspressoSystems/cape/issues/600.
    #[async_std::test]
    #[traced_test]
    #[ignore]
    async fn test_getaccount() {
        let server = TestServer::new().await;
        let mut rng = ChaChaRng::from_seed([1; 32]);

        // Should fail if a wallet is not already open.
        server
            .requires_wallet::<Account>(&format!(
                "getaccount/{}",
                UserKeyPair::generate(&mut rng).address(),
            ))
            .await;
        server
            .requires_wallet::<Account>(&format!(
                "getaccount/{}",
                UserKeyPair::generate(&mut rng).pub_key(),
            ))
            .await;
        server
            .requires_wallet::<Account>(&format!(
                "getaccount/{}",
                AuditorKeyPair::generate(&mut rng).pub_key(),
            ))
            .await;
        server
            .requires_wallet::<Account>(&format!(
                "getaccount/{}",
                FreezerKeyPair::generate(&mut rng).pub_key(),
            ))
            .await;

        // Now open a wallet.
        server
            .get::<()>(&format!(
                "newwallet/{}/my-password/path/{}",
                server.get::<String>("getmnemonic").await.unwrap(),
                server.path()
            ))
            .await
            .unwrap();
        // Populate the wallet with some dummy data so we have a balance of an asset to send.
        server.get::<()>("populatefortest").await.unwrap();

        // Get the wrapped asset type.
        let info = server.get::<WalletSummary>("getinfo").await.unwrap();
        let asset = if info.assets[0].definition.code == AssetCode::native() {
            info.assets[1].clone()
        } else {
            info.assets[0].clone()
        };

        // The wrapper addressœd it so we can check the account interface.
        let mut addresses = info.addresses.into_iter();
        let address = loop {
            let address = addresses.next().unwrap();
            println!(
                "{:?}",
                server
                    .get::<BalanceInfo>(&format!(
                        "getbalance/address/{}/asset/{}",
                        address,
                        AssetCode::native()
                    ))
                    .await
                    .unwrap()
            );
            if let BalanceInfo::Balance(DEFAULT_NATIVE_AMT_IN_WRAPPER_ADDR) = server
                .get::<BalanceInfo>(&format!(
                    "getbalance/address/{}/asset/{}",
                    address,
                    AssetCode::native()
                ))
                .await
                .unwrap()
            {
                break address;
            }
        };

        let mut account = server
            .get::<Account>(&format!("getaccount/{}", address))
            .await
            .unwrap();
        assert_eq!(account.records.len(), 2);
        assert_eq!(account.assets.len(), 2);

        // We don't know what order the records will be reported in, but we know that the native
        // transfer gets committed before the wrap, so we can figure out the UIDs and sort. The
        // faucet record should have UID 0, and the change output from the native transfer should be
        // 1. So our native record should have UID 2 and our wrapped record should be 3.
        let expected_records = vec![
            Record {
                address: address.clone(),
                asset: AssetCode::native(),
                amount: DEFAULT_NATIVE_AMT_IN_WRAPPER_ADDR,
                uid: 2,
            },
            Record {
                address,
                asset: asset.definition.code,
                amount: DEFAULT_WRAPPED_AMT,
                uid: 3,
            },
        ];
        account.records.sort_by_key(|rec| rec.uid);
        assert_eq!(account.records, expected_records);

        assert_eq!(account.assets[&AssetCode::native()], AssetInfo::native());
        assert_eq!(account.assets[&asset.definition.code], asset);
    }

    #[async_std::test]
    #[traced_test]
    async fn test_recoverkey() {
        let server = TestServer::new().await;

        // Should fail if a wallet is not already open.
        server
            .requires_wallet::<PubKey>(&format!("recoverkey/sending"))
            .await;
        server
            .requires_wallet::<PubKey>(&format!("recoverkey/sending/0"))
            .await;
        server
            .requires_wallet::<PubKey>(&format!("recoverkey/viewing"))
            .await;
        server
            .requires_wallet::<PubKey>(&format!("recoverkey/freezing"))
            .await;

        // Create a wallet and generate some keys, 2 of each type.
        let mnemonic = server.get::<String>("getmnemonic").await.unwrap();
        server
            .get::<()>(&format!(
                "newwallet/{}/my-password/path/{}",
                mnemonic,
                server.path()
            ))
            .await
            .unwrap();
        let mut keys = vec![];
        for ty in &["sending", "viewing", "freezing"] {
            for _ in 0..2 {
                keys.push(
                    server
                        .get::<PubKey>(&format!("newkey/{}", ty))
                        .await
                        .unwrap(),
                );
            }
        }

        // Close the wallet, create a new wallet with the same mnemonic, and recover the keys.
        let new_dir = TempDir::new("test_recover_key_path2").unwrap();
        server.get::<()>("closewallet").await.unwrap();
        server
            .get::<()>(&format!(
                "newwallet/{}/my-password/path/{}",
                mnemonic,
                fmt_path(new_dir.path())
            ))
            .await
            .unwrap();
        let mut recovered_keys = vec![];
        for ty in &["sending", "viewing", "freezing"] {
            for _ in 0..2 {
                recovered_keys.push(
                    server
                        .get::<PubKey>(&format!("recoverkey/{}", ty))
                        .await
                        .unwrap(),
                );
            }
        }
        assert_eq!(recovered_keys, keys);
    }
}<|MERGE_RESOLUTION|>--- conflicted
+++ resolved
@@ -127,36 +127,18 @@
     use std::convert::TryInto;
     use std::fmt::Debug;
     use std::iter::once;
-<<<<<<< HEAD
-=======
     use std::path::Path;
     use std::time::Duration;
->>>>>>> 0509168e
     use surf::Url;
     use tagged_base64::TaggedBase64;
     use tempdir::TempDir;
     use tracing_test::traced_test;
 
-<<<<<<< HEAD
-=======
-    async fn retry<Fut: Future<Output = bool>>(f: impl Fn() -> Fut) {
-        let mut backoff = Duration::from_millis(100);
-        for _ in 0..10 {
-            if f().await {
-                return;
-            }
-            sleep(backoff).await;
-            backoff *= 2;
-        }
-        panic!("retry loop did not complete in {:?}", backoff);
-    }
-
     fn fmt_path(path: &Path) -> String {
         let bytes = path.as_os_str().to_str().unwrap().as_bytes();
         base64::encode_config(bytes, base64::URL_SAFE_NO_PAD)
     }
 
->>>>>>> 0509168e
     struct TestServer {
         client: surf::Client,
         temp_dir: TempDir,
