// Copyright (c) 2022 Espresso Systems (espressosys.com)
// This file is part of the Configurable Asset Privacy for Ethereum (CAPE) library.

// This program is free software: you can redistribute it and/or modify it under the terms of the GNU General Public License as published by the Free Software Foundation, either version 3 of the License, or (at your option) any later version.
// This program is distributed in the hope that it will be useful, but WITHOUT ANY WARRANTY; without even the implied warranty of MERCHANTABILITY or FITNESS FOR A PARTICULAR PURPOSE. See the GNU General Public License for more details.
// You should have received a copy of the GNU General Public License along with this program. If not, see <https://www.gnu.org/licenses/>.

//! # The CAPE Faucet
//!

extern crate cape_wallet;

use async_std::{
    sync::{Arc, Mutex},
    task::{spawn, JoinHandle},
};
<<<<<<< HEAD
use cap_rust_sandbox::universal_param::UNIVERSAL_PARAM;
use cape_wallet::{
    backend::CapeBackend,
    wallet::{CapeWallet, CapeWalletError},
};
use ethers::prelude::Address;
use jf_cap::{keys::UserPubKey, structs::AssetCode};
use seahorse::loader::{Loader, LoaderMetadata};
=======
use cap_rust_sandbox::{ledger::CapeLedger, universal_param::UNIVERSAL_PARAM};
use cape_wallet::{
    mocks::{MockCapeBackend, MockCapeNetwork},
    routes::{wallet_error, Wallet},
    wallet::CapeWalletError,
};
use jf_cap::{
    keys::{UserKeyPair, UserPubKey},
    structs::{
        AssetCode, AssetDefinition as JfAssetDefinition, FreezeFlag, ReceiverMemo,
        RecordCommitment, RecordOpening,
    },
    MerkleTree, TransactionVerifyingKey,
};
use key_set::{KeySet, VerifierKeySet};
use rand::distributions::{Alphanumeric, DistString};
use rand_chacha::{rand_core::SeedableRng, ChaChaRng};
use seahorse::loader::Loader;
use seahorse::reef::Ledger;
use seahorse::testing::MockLedger;
>>>>>>> e6c55c21
use serde::{Deserialize, Serialize};
use snafu::Snafu;
use std::path::PathBuf;
use structopt::StructOpt;
use surf::Url;
use tide::StatusCode;

#[derive(Debug, StructOpt)]
#[structopt(
    name = "CAPE Faucet Server",
    about = "Grants a native asset seed to a provided UserPubKey"
)]
pub struct FaucetOptions {
    /// mnemonic for the faucet wallet
    #[structopt(long, env = "CAPE_FAUCET_WALLET_MNEMONIC", default_value = "")]
    pub mnemonic: String,

    /// path to the faucet wallet
    #[structopt(long = "wallet-path", env = "CAPE_FAUCET_WALLET_PATH")]
    pub faucet_wallet_path: PathBuf,

    /// password on the faucet account keyfile
    #[structopt(
        long = "wallet-password",
        env = "CAPE_FAUCET_WALLET_PASSWORD",
        default_value = ""
    )]
    pub faucet_password: String,

    /// binding port for the faucet service
    #[structopt(long, env = "CAPE_FAUCET_PORT", default_value = "50079")]
    pub faucet_port: String,

    /// size of transfer for faucet grant
    #[structopt(long, env = "CAPE_FAUCET_GRANT_SIZE", default_value = "5000")]
    pub grant_size: u64,

    /// fee for faucet grant
    #[structopt(long, env = "CAPE_FAUCET_FEE_SIZE", default_value = "100")]
    pub fee_size: u64,

    /// URL for the Ethereum Query Service.
    #[structopt(
        short,
        long,
        env = "CAPE_EQS_URL",
        default_value = "http://localhost:50087"
    )]
    pub eqs_url: Url,

    /// URL for the CAPE relayer.
    #[structopt(
        short,
        long,
        env = "CAPE_RELAYER_URL",
        default_value = "http://localhost:50077"
    )]
    pub relayer_url: Url,

    /// URL for the Ethereum Query Service.
    #[structopt(
        short,
        long,
        env = "CAPE_ADDRESS_BOOK_URL",
        default_value = "http://localhost:50078"
    )]
    pub address_book_url: Url,

    /// Address of the CAPE smart contract.
    #[structopt(short, long, env = "CAPE_CONTRACT_ADDRESS")]
    pub contract_address: Address,

    /// URL for Ethers HTTP Provider
    #[structopt(
        short,
        long,
        env = "CAPE_WEB3_PROVIDER_URL",
        default_value = "http://localhost:8545"
    )]
    pub rpc_url: Url,
}

#[derive(Clone)]
struct FaucetState {
    wallet: Arc<Mutex<CapeWallet<'static, CapeBackend<'static, LoaderMetadata>>>>,
    grant_size: u64,
    fee_size: u64,
}

#[derive(Debug, Snafu, Serialize, Deserialize)]
#[snafu(module(error))]
pub enum FaucetError {
    #[snafu(display("error in faucet transfer: {}", msg))]
    Transfer { msg: String },

    #[snafu(display("internal server error: {}", msg))]
    Internal { msg: String },
}

impl net::Error for FaucetError {
    fn catch_all(msg: String) -> Self {
        Self::Internal { msg }
    }
    fn status(&self) -> StatusCode {
        match self {
            Self::Transfer { .. } => StatusCode::BadRequest,
            Self::Internal { .. } => StatusCode::InternalServerError,
        }
    }
}

pub fn faucet_server_error<E: Into<FaucetError>>(err: E) -> tide::Error {
    net::server_error(err)
}

pub fn faucet_error(source: CapeWalletError) -> tide::Error {
    faucet_server_error(FaucetError::Transfer {
        msg: source.to_string(),
    })
}

async fn request_fee_assets(
    mut req: tide::Request<FaucetState>,
) -> Result<tide::Response, tide::Error> {
    let bytes = req.body_bytes().await?;
    let pub_key: UserPubKey = bincode::deserialize(&bytes)?;
    let mut wallet = req.state().wallet.lock().await;
    let faucet_addr = wallet.pub_keys().await[0].address();
    wallet
        .transfer(
            Some(&faucet_addr),
            &AssetCode::native(),
            &[(pub_key.address(), req.state().grant_size)],
            req.state().fee_size,
        )
        .await
        .map_err(faucet_error)?;
    net::server::response(&req, ())
}

pub async fn load_faucet_wallet(
    rng: &mut ChaChaRng,
    faucet_pub_key: UserPubKey,
    mut loader: Loader,
) -> Result<Wallet, tide::Error> {
    let verif_crs = VerifierKeySet {
        mint: TransactionVerifyingKey::Mint(
            jf_cap::proof::mint::preprocess(&*UNIVERSAL_PARAM, CapeLedger::merkle_height())?.1,
        ),
        xfr: KeySet::new(
            vec![
                TransactionVerifyingKey::Transfer(
                    jf_cap::proof::transfer::preprocess(
                        &*UNIVERSAL_PARAM,
                        2,
                        2,
                        CapeLedger::merkle_height(),
                    )?
                    .1,
                ),
                TransactionVerifyingKey::Transfer(
                    jf_cap::proof::transfer::preprocess(
                        &*UNIVERSAL_PARAM,
                        3,
                        3,
                        CapeLedger::merkle_height(),
                    )?
                    .1,
                ),
            ]
            .into_iter(),
        )
        .unwrap(),
        freeze: KeySet::new(
            vec![TransactionVerifyingKey::Freeze(
                jf_cap::proof::freeze::preprocess(
                    &*UNIVERSAL_PARAM,
                    2,
                    CapeLedger::merkle_height(),
                )?
                .1,
            )]
            .into_iter(),
        )
        .unwrap(),
    };

    // Set up a faucet record.
    let mut records = MerkleTree::new(CapeLedger::merkle_height()).unwrap();
    let faucet_ro = RecordOpening::new(
        rng,
        1000,
        JfAssetDefinition::native(),
        faucet_pub_key,
        FreezeFlag::Unfrozen,
    );
    records.push(RecordCommitment::from(&faucet_ro).to_field_element());
    let faucet_memo = ReceiverMemo::from_ro(rng, &faucet_ro, &[]).unwrap();

    let mut ledger = MockLedger::new(MockCapeNetwork::new(
        verif_crs,
        records,
        vec![(faucet_memo, 0)],
    ));
    ledger.set_block_size(1).unwrap();

    let backend = MockCapeBackend::new(Arc::new(Mutex::new(ledger)), &mut loader)?;
    let wallet = Wallet::new(backend).await.map_err(wallet_error)?;
    Ok(wallet)
}

pub async fn init_web_server(
    opt: &FaucetOptions,
) -> std::io::Result<JoinHandle<std::io::Result<()>>> {
<<<<<<< HEAD
    let mut loader = Loader::from_literal(
        Some(opt.mnemonic.clone().replace('-', " ")),
        opt.faucet_password.clone(),
=======
    let mut rng = ChaChaRng::from_entropy();
    let faucet_key_pair = UserKeyPair::generate(&mut rng);
    let mut password = opt.faucet_password.clone();
    if password.is_empty() {
        password = Alphanumeric.sample_string(&mut rand::thread_rng(), 16);
    }
    let loader = Loader::recovery(
        opt.mnemonic.clone().replace('-', " "),
        password,
>>>>>>> e6c55c21
        opt.faucet_wallet_path.clone(),
    );
    let backend = CapeBackend::new(
        &*UNIVERSAL_PARAM,
        opt.rpc_url.clone(),
        opt.eqs_url.clone(),
        opt.relayer_url.clone(),
        opt.contract_address,
        // We don't use an Ethereum wallet. The faucet only has to do transfers. It should not have
        // to do any operations that go directly to the contract and thus require an ETH fee.
        None,
        &mut loader,
    )
    .await
    .unwrap();
    let state = FaucetState {
<<<<<<< HEAD
        wallet: Arc::new(Mutex::new(CapeWallet::new(backend).await.unwrap())),
=======
        wallet: Arc::new(Mutex::new(
            load_faucet_wallet(&mut rng, faucet_key_pair.pub_key(), loader)
                .await
                .unwrap(),
        )),
>>>>>>> e6c55c21
        grant_size: opt.grant_size,
        fee_size: opt.fee_size,
    };
    let mut app = tide::with_state(state);
    app.at("/request_fee_assets").post(request_fee_assets);
    let address = format!("0.0.0.0:{}", opt.faucet_port);
    Ok(spawn(app.listen(address)))
}

#[async_std::main]
async fn main() -> Result<(), std::io::Error> {
    tracing_subscriber::fmt().pretty().init();

    // Initialize the faucet web server.
    //
    init_web_server(&FaucetOptions::from_args()).await?.await?;

    Ok(())
}<|MERGE_RESOLUTION|>--- conflicted
+++ resolved
@@ -14,7 +14,6 @@
     sync::{Arc, Mutex},
     task::{spawn, JoinHandle},
 };
-<<<<<<< HEAD
 use cap_rust_sandbox::universal_param::UNIVERSAL_PARAM;
 use cape_wallet::{
     backend::CapeBackend,
@@ -22,29 +21,8 @@
 };
 use ethers::prelude::Address;
 use jf_cap::{keys::UserPubKey, structs::AssetCode};
+use rand::distributions::{Alphanumeric, DistString};
 use seahorse::loader::{Loader, LoaderMetadata};
-=======
-use cap_rust_sandbox::{ledger::CapeLedger, universal_param::UNIVERSAL_PARAM};
-use cape_wallet::{
-    mocks::{MockCapeBackend, MockCapeNetwork},
-    routes::{wallet_error, Wallet},
-    wallet::CapeWalletError,
-};
-use jf_cap::{
-    keys::{UserKeyPair, UserPubKey},
-    structs::{
-        AssetCode, AssetDefinition as JfAssetDefinition, FreezeFlag, ReceiverMemo,
-        RecordCommitment, RecordOpening,
-    },
-    MerkleTree, TransactionVerifyingKey,
-};
-use key_set::{KeySet, VerifierKeySet};
-use rand::distributions::{Alphanumeric, DistString};
-use rand_chacha::{rand_core::SeedableRng, ChaChaRng};
-use seahorse::loader::Loader;
-use seahorse::reef::Ledger;
-use seahorse::testing::MockLedger;
->>>>>>> e6c55c21
 use serde::{Deserialize, Serialize};
 use snafu::Snafu;
 use std::path::PathBuf;
@@ -185,95 +163,16 @@
     net::server::response(&req, ())
 }
 
-pub async fn load_faucet_wallet(
-    rng: &mut ChaChaRng,
-    faucet_pub_key: UserPubKey,
-    mut loader: Loader,
-) -> Result<Wallet, tide::Error> {
-    let verif_crs = VerifierKeySet {
-        mint: TransactionVerifyingKey::Mint(
-            jf_cap::proof::mint::preprocess(&*UNIVERSAL_PARAM, CapeLedger::merkle_height())?.1,
-        ),
-        xfr: KeySet::new(
-            vec![
-                TransactionVerifyingKey::Transfer(
-                    jf_cap::proof::transfer::preprocess(
-                        &*UNIVERSAL_PARAM,
-                        2,
-                        2,
-                        CapeLedger::merkle_height(),
-                    )?
-                    .1,
-                ),
-                TransactionVerifyingKey::Transfer(
-                    jf_cap::proof::transfer::preprocess(
-                        &*UNIVERSAL_PARAM,
-                        3,
-                        3,
-                        CapeLedger::merkle_height(),
-                    )?
-                    .1,
-                ),
-            ]
-            .into_iter(),
-        )
-        .unwrap(),
-        freeze: KeySet::new(
-            vec![TransactionVerifyingKey::Freeze(
-                jf_cap::proof::freeze::preprocess(
-                    &*UNIVERSAL_PARAM,
-                    2,
-                    CapeLedger::merkle_height(),
-                )?
-                .1,
-            )]
-            .into_iter(),
-        )
-        .unwrap(),
-    };
-
-    // Set up a faucet record.
-    let mut records = MerkleTree::new(CapeLedger::merkle_height()).unwrap();
-    let faucet_ro = RecordOpening::new(
-        rng,
-        1000,
-        JfAssetDefinition::native(),
-        faucet_pub_key,
-        FreezeFlag::Unfrozen,
-    );
-    records.push(RecordCommitment::from(&faucet_ro).to_field_element());
-    let faucet_memo = ReceiverMemo::from_ro(rng, &faucet_ro, &[]).unwrap();
-
-    let mut ledger = MockLedger::new(MockCapeNetwork::new(
-        verif_crs,
-        records,
-        vec![(faucet_memo, 0)],
-    ));
-    ledger.set_block_size(1).unwrap();
-
-    let backend = MockCapeBackend::new(Arc::new(Mutex::new(ledger)), &mut loader)?;
-    let wallet = Wallet::new(backend).await.map_err(wallet_error)?;
-    Ok(wallet)
-}
-
 pub async fn init_web_server(
     opt: &FaucetOptions,
 ) -> std::io::Result<JoinHandle<std::io::Result<()>>> {
-<<<<<<< HEAD
-    let mut loader = Loader::from_literal(
-        Some(opt.mnemonic.clone().replace('-', " ")),
-        opt.faucet_password.clone(),
-=======
-    let mut rng = ChaChaRng::from_entropy();
-    let faucet_key_pair = UserKeyPair::generate(&mut rng);
     let mut password = opt.faucet_password.clone();
     if password.is_empty() {
         password = Alphanumeric.sample_string(&mut rand::thread_rng(), 16);
     }
-    let loader = Loader::recovery(
+    let mut loader = Loader::recovery(
         opt.mnemonic.clone().replace('-', " "),
         password,
->>>>>>> e6c55c21
         opt.faucet_wallet_path.clone(),
     );
     let backend = CapeBackend::new(
@@ -290,15 +189,7 @@
     .await
     .unwrap();
     let state = FaucetState {
-<<<<<<< HEAD
         wallet: Arc::new(Mutex::new(CapeWallet::new(backend).await.unwrap())),
-=======
-        wallet: Arc::new(Mutex::new(
-            load_faucet_wallet(&mut rng, faucet_key_pair.pub_key(), loader)
-                .await
-                .unwrap(),
-        )),
->>>>>>> e6c55c21
         grant_size: opt.grant_size,
         fee_size: opt.fee_size,
     };
