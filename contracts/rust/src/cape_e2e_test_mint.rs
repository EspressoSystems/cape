// Copyright (c) 2022 Espresso Systems (espressosys.com)
// This file is part of the Configurable Asset Privacy for Ethereum (CAPE) library.

// This program is free software: you can redistribute it and/or modify it under the terms of the GNU General Public License as published by the Free Software Foundation, either version 3 of the License, or (at your option) any later version.
// This program is distributed in the hope that it will be useful, but WITHOUT ANY WARRANTY; without even the implied warranty of MERCHANTABILITY or FITNESS FOR A PARTICULAR PURPOSE. See the GNU General Public License for more details.
// You should have received a copy of the GNU General Public License along with this program. If not, see <https://www.gnu.org/licenses/>.

#![cfg(test)]
#![deny(warnings)]

use crate::deploy::deploy_cape_test;
use crate::{
    cape::*,
    ledger::CapeLedger,
    model::{
        CapeContractState, CapeModelEthEffect, CapeModelEvent, CapeModelOperation, CapeModelTxn,
    },
    test_utils::keysets_for_test,
    types::field_to_u256,
    types::{GenericInto, NullifierSol},
    universal_param::UNIVERSAL_PARAM,
};
use anyhow::Result;
use ethers::prelude::U256;
use jf_cap::keys::{UserKeyPair, UserPubKey};
use jf_cap::mint::MintNote;
use jf_cap::proof::universal_setup_for_staging;
use jf_cap::structs::{
    AssetCode, AssetCodeSeed, AssetDefinition, AssetPolicy, FeeInput, FreezeFlag, RecordCommitment,
    RecordOpening, TxnFeeInfo,
};
use jf_cap::AccMemberWitness;
use jf_cap::MerkleLeafProof;
use jf_cap::MerkleTree;
use jf_cap::TransactionNote;
use rand::SeedableRng;
use rand_chacha::ChaChaRng;
use reef::traits::Ledger as _;
use std::time::Instant;

#[tokio::test]
async fn test_mint_and_submit() -> Result<()> {
    test_mint_maybe_submit(true).await
}

// Test without submitting to make sure that the submission _should_
// succeed, and to narrow down test failures that only have to do with the
// contract interaction code.
#[tokio::test]
async fn test_mint_no_submit() -> Result<()> {
    test_mint_maybe_submit(false).await
}

async fn test_mint_maybe_submit(should_submit: bool) -> Result<()> {
    let now = Instant::now();

    println!("generating params");

    let mut prng = ChaChaRng::from_seed([0x8au8; 32]);

<<<<<<< HEAD
    let max_degree = 2usize.pow(16);
    let srs = universal_setup_for_staging(max_degree, &mut prng)?;
    let (prove_keys, verif_keys) = keysets_for_test(&srs);
=======
    let (prove_keys, verif_keys) = keysets_for_test(&*UNIVERSAL_PARAM);
>>>>>>> 7f6c97e9

    println!("CRS set up: {}s", now.elapsed().as_secs_f32());
    let now = Instant::now();

    let contract = if should_submit {
        Some(deploy_cape_test().await)
    } else {
        None
    };

    println!("Contract set up: {}s", now.elapsed().as_secs_f32());
    let now = Instant::now();

    let alice_key = UserKeyPair::generate(&mut prng);

    let coin = AssetDefinition::native();

    let alice_rec1 = RecordOpening::new(
        &mut prng,
        2,
        coin.clone(),
        alice_key.pub_key(),
        FreezeFlag::Unfrozen,
    );

    let mut t = MerkleTree::new(CapeLedger::merkle_height()).unwrap();
    let alice_rec_comm = RecordCommitment::from(&alice_rec1);
    let alice_rec_field_elem = alice_rec_comm.to_field_element();
    t.push(alice_rec_field_elem);
    let alice_rec_path = t.get_leaf(0).expect_ok().unwrap().1.path;
    assert_eq!(
        alice_rec_path.nodes.len(),
        CapeLedger::merkle_height() as usize
    );

    if let Some(contract) = contract.as_ref() {
        assert_eq!(
            contract.get_root_value().call().await.unwrap(),
            U256::from(0)
        );

        contract
            .set_initial_record_commitments(vec![field_to_u256(alice_rec_field_elem)])
            .send()
            .await
            .unwrap()
            .await
            .unwrap();

        let first_root = t.commitment().root_value;

        assert_eq!(
            contract.get_num_leaves().call().await.unwrap(),
            U256::from(1)
        );

        assert_eq!(
            contract.get_root_value().call().await.unwrap(),
            field_to_u256(first_root.to_scalar())
        );

        assert!(contract
            .contains_root(field_to_u256(first_root.to_scalar()))
            .call()
            .await
            .unwrap());
    }

    println!("Tree set up: {}s", now.elapsed().as_secs_f32());
    let now = Instant::now();

    let first_root = t.commitment().root_value;

    let mut wallet_merkle_tree = t.clone();
    let validator = CapeContractState::new(verif_keys, t);

    println!("Validator set up: {}s", now.elapsed().as_secs_f32());
    let now = Instant::now();

    MerkleTree::check_proof(
        validator.ledger.record_merkle_commitment.root_value,
        0,
        &MerkleLeafProof::new(alice_rec_field_elem, alice_rec_path.clone()),
    )
    .unwrap();

    println!("Merkle path checked: {}s", now.elapsed().as_secs_f32());
    let now = Instant::now();

    let (txn1, _) = {
        let fee_input = FeeInput {
            ro: alice_rec1,
            acc_member_witness: AccMemberWitness {
                merkle_path: alice_rec_path.clone(),
                root: first_root,
                uid: 0,
            },
            owner_keypair: &alice_key,
        };

        let seed = AssetCodeSeed::generate(&mut prng);
        let description = "My Asset".as_bytes();
        let code = AssetCode::new_domestic(seed, description);
        let policy = AssetPolicy::default();
        let new_coin = AssetDefinition::new(code, policy).unwrap();

        let (fee_info, _fee_ro) = TxnFeeInfo::new(&mut prng, fee_input, 1).unwrap();
        let mint_ro = RecordOpening::new(
            &mut prng,
            1, /* 1 less, for the transaction fee */
            new_coin,
            alice_key.pub_key(),
            FreezeFlag::Unfrozen,
        );

        MintNote::generate(
            &mut prng,
            mint_ro,
            seed,
            description,
            fee_info,
            &prove_keys.mint,
        )
        .unwrap()
    };

    println!("Mint generated: {}s", now.elapsed().as_secs_f32());
    let now = Instant::now();

    let nullifiers = TransactionNote::Mint(Box::new(txn1.clone())).nullifiers();

    if let Some(contract) = contract.as_ref() {
        for nf in nullifiers.iter() {
            assert!(
                !contract
                    .nullifiers(nf.clone().generic_into::<NullifierSol>().0)
                    .call()
                    .await?
            );
        }
    }

    let new_recs = vec![txn1.chg_comm, txn1.mint_comm];

    let txn1_cape = CapeModelTxn::CAP(TransactionNote::Mint(Box::new(txn1)));

    let (new_state, effects) = validator
        .submit_operations(vec![CapeModelOperation::SubmitBlock(vec![
            txn1_cape.clone()
        ])])
        .unwrap();

    if let Some(contract) = contract.as_ref() {
        let miner = UserPubKey::default();
        let cape_block =
            CapeBlock::from_cape_transactions(vec![txn1_cape.clone()], miner.address())?;
        // Submit to the contract
        contract
            .submit_cape_block(cape_block.into())
            .send()
            .await?
            .await?;
    }

    println!("Mint validated & applied: {}s", now.elapsed().as_secs_f32());

    assert_eq!(effects.len(), 1);
    if let CapeModelEthEffect::Emit(CapeModelEvent::BlockCommitted {
        wraps: wrapped_commitments,
        txns: filtered_txns,
    }) = effects[0].clone()
    {
        assert_eq!(wrapped_commitments, vec![]);
        assert_eq!(filtered_txns.len(), 1);
        assert_eq!(filtered_txns[0], txn1_cape);
    } else {
        panic!("Transaction emitted the wrong event!");
    }

    // Confirm that the ledger's merkle tree got updated in the way we
    // expect
    for r in new_recs {
        wallet_merkle_tree.push(r.to_field_element());
    }

    assert_eq!(
        new_state.ledger.record_merkle_commitment,
        wallet_merkle_tree.commitment()
    );

    if let Some(contract) = contract.as_ref() {
        assert_eq!(
            contract.get_root_value().call().await.unwrap(),
            field_to_u256(
                new_state
                    .ledger
                    .record_merkle_commitment
                    .root_value
                    .to_scalar()
            )
        );

        for nf in nullifiers.iter() {
            assert!(
                contract
                    .nullifiers(nf.clone().generic_into::<NullifierSol>().0)
                    .call()
                    .await?
            );
        }
    }

    println!("Old state: {:?}", validator);
    println!("New state: {:?}", new_state);
    Ok(())
}<|MERGE_RESOLUTION|>--- conflicted
+++ resolved
@@ -24,7 +24,6 @@
 use ethers::prelude::U256;
 use jf_cap::keys::{UserKeyPair, UserPubKey};
 use jf_cap::mint::MintNote;
-use jf_cap::proof::universal_setup_for_staging;
 use jf_cap::structs::{
     AssetCode, AssetCodeSeed, AssetDefinition, AssetPolicy, FeeInput, FreezeFlag, RecordCommitment,
     RecordOpening, TxnFeeInfo,
@@ -58,13 +57,7 @@
 
     let mut prng = ChaChaRng::from_seed([0x8au8; 32]);
 
-<<<<<<< HEAD
-    let max_degree = 2usize.pow(16);
-    let srs = universal_setup_for_staging(max_degree, &mut prng)?;
-    let (prove_keys, verif_keys) = keysets_for_test(&srs);
-=======
     let (prove_keys, verif_keys) = keysets_for_test(&*UNIVERSAL_PARAM);
->>>>>>> 7f6c97e9
 
     println!("CRS set up: {}s", now.elapsed().as_secs_f32());
     let now = Instant::now();
