--- conflicted
+++ resolved
@@ -1,8 +1,4 @@
-<<<<<<< HEAD
-use cap_rust_sandbox::model::{CapeContractState, CAPE_MERKLE_HEIGHT};
-=======
-use cap_rust_sandbox::state::{CapeContractState, CapeEvent, CAPE_MERKLE_HEIGHT};
->>>>>>> 77c13b40
+use cap_rust_sandbox::model::{CapeContractState, CapeModelEvent, CAPE_MERKLE_HEIGHT};
 use jf_cap::MerkleTree;
 use key_set::VerifierKeySet;
 use serde::{Deserialize, Serialize};
@@ -13,7 +9,7 @@
     pub contract_state: CapeContractState,
 
     // accumulated list of CAPE events
-    pub events: Vec<CapeEvent>,
+    pub events: Vec<CapeModelEvent>,
     // additional indexed data for queries
 }
 
