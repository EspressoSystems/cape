// Copyright (c) 2022 Espresso Systems (espressosys.com)
// This file is part of the Configurable Asset Privacy for Ethereum (CAPE) library.
//
// This program is free software: you can redistribute it and/or modify it under the terms of the GNU General Public License as published by the Free Software Foundation, either version 3 of the License, or (at your option) any later version.
// This program is distributed in the hope that it will be useful, but WITHOUT ANY WARRANTY; without even the implied warranty of MERCHANTABILITY or FITNESS FOR A PARTICULAR PURPOSE. See the GNU General Public License for more details.
// You should have received a copy of the GNU General Public License along with this program. If not, see <https://www.gnu.org/licenses/>.

//! Web server endpoint handlers.

use crate::web::{NodeOpt, WebState};
use async_std::fs::{read_dir, File};
use cap_rust_sandbox::ledger::CapeLedger;
use cape_wallet::{
    disco::{ApiRouteKey, UrlSegmentType},
    ui::*,
    wallet::{CapeWalletError, CapeWalletExt},
};
use ethers::prelude::Address;
use futures::{prelude::*, stream::iter};
use jf_cap::{
    keys::{AuditorPubKey, FreezerPubKey, UserKeyPair, UserPubKey},
    structs::{
        AssetCode, AssetDefinition as JfAssetDefinition, AssetPolicy, FreezeFlag,
        RecordOpening as JfRecordOpening,
    },
};
use net::{
    server::{request_body, response},
    TaggedBlob, UserAddress,
};
use rand_chacha::ChaChaRng;
use seahorse::{
    asset_library::Icon,
    events::{EventIndex, EventSource},
    hd::KeyTree,
    loader::{Loader, LoaderMetadata},
    txn_builder::{RecordInfo, TransactionReceipt},
    WalletBackend, WalletStorage,
};
use serde::{Deserialize, Serialize};
use snafu::Snafu;
use std::collections::HashMap;
use std::fmt::Debug;
use std::io::Cursor;
use std::path::Path;
use std::path::PathBuf;
use std::str::FromStr;
use tagged_base64::TaggedBase64;
use tide::{Request, StatusCode};

#[derive(Debug, Snafu, Serialize, Deserialize)]
#[snafu(module(error))]
pub enum CapeAPIError {
    #[snafu(display("error accessing wallet: {}", msg))]
    Wallet { msg: String },

    #[snafu(display("failed to open wallet: {}", msg))]
    OpenWallet { msg: String },

    #[snafu(display("you must open a wallet to use this enpdoint"))]
    MissingWallet,

    #[snafu(display("invalid parameter: expected {}, got {}", expected, actual))]
    Param { expected: String, actual: String },

    #[snafu(display("invalid TaggedBase64 tag: expected {}, got {}", expected, actual))]
    Tag { expected: String, actual: String },

    #[snafu(display("failed to deserialize request parameter: {}", msg))]
    Deserialize { msg: String },

    #[snafu(display("internal server error: {}", msg))]
    Internal { msg: String },
}

impl net::Error for CapeAPIError {
    fn catch_all(msg: String) -> Self {
        Self::Internal { msg }
    }
    fn status(&self) -> StatusCode {
        match self {
            Self::Param { .. }
            | Self::Tag { .. }
            | Self::Deserialize { .. }
            | Self::OpenWallet { .. }
            | Self::MissingWallet => StatusCode::BadRequest,
            Self::Wallet { .. } | Self::Internal { .. } => StatusCode::InternalServerError,
        }
    }
}

pub fn server_error<E: Into<CapeAPIError>>(err: E) -> tide::Error {
    net::server_error(err)
}

#[cfg(test)]
mod backend {
    use super::*;
    use async_std::sync::{Arc, Mutex};
    use cap_rust_sandbox::universal_param::verifier_keys;
    use cape_wallet::mocks::{MockCapeBackend, MockCapeNetwork};
    use jf_cap::{
        structs::{FreezeFlag, ReceiverMemo, RecordCommitment, RecordOpening},
        MerkleTree,
    };
    use reef::traits::Ledger;
    use seahorse::testing::MockLedger;

    pub type Backend = MockCapeBackend<'static, LoaderMetadata>;

    pub async fn new(
        _options: &NodeOpt,
        rng: &mut ChaChaRng,
        faucet_pub_key: UserPubKey,
        loader: &mut Loader,
    ) -> Result<Backend, CapeWalletError> {
        let verif_crs = verifier_keys();

        // Set up a faucet record.
        let mut records = MerkleTree::new(CapeLedger::merkle_height()).unwrap();
        let faucet_ro = RecordOpening::new(
            rng,
            1000u64.into(),
            jf_cap::structs::AssetDefinition::native(),
            faucet_pub_key,
            FreezeFlag::Unfrozen,
        );
        records.push(RecordCommitment::from(&faucet_ro).to_field_element());
        let faucet_memo = ReceiverMemo::from_ro(rng, &faucet_ro, &[]).unwrap();

        let mut ledger = MockLedger::new(
            MockCapeNetwork::new(verif_crs, records.clone(), vec![(faucet_memo, 0)]),
            records,
        );
        ledger.set_block_size(1).unwrap();

        MockCapeBackend::new(Arc::new(Mutex::new(ledger)), loader)
    }
}

#[cfg(not(test))]
mod backend {
    use super::*;
    use cap_rust_sandbox::universal_param::UNIVERSAL_PARAM;
    use cape_wallet::backend::{CapeBackend, CapeBackendConfig};

    pub type Backend = CapeBackend<'static, LoaderMetadata>;

    pub async fn new(
        options: &NodeOpt,
        _rng: &mut ChaChaRng,
        _faucet_pub_key: UserPubKey,
        loader: &mut Loader,
    ) -> Result<Backend, CapeWalletError> {
        CapeBackend::new(
            &*UNIVERSAL_PARAM,
            CapeBackendConfig {
                cape_contract: options.cape_contract(),
                eqs_url: options.eqs_url(),
                relayer_url: options.relayer_url(),
                address_book_url: options.address_book_url(),
                eth_mnemonic: options.eth_mnemonic(),
                min_polling_delay: options.min_polling_delay(),
            },
            loader,
        )
        .await
    }
}

pub use backend::Backend;
pub type Wallet = seahorse::Wallet<'static, Backend, CapeLedger>;

#[allow(dead_code)]
#[derive(Clone, Debug, strum_macros::Display)]
pub enum UrlSegmentValue {
    Boolean(bool),
    Hexadecimal(u128),
    Integer(u128),
    Identifier(TaggedBase64),
    Base64(Vec<u8>),
    Unparsed(String),
    ParseFailed(UrlSegmentType, String),
    Literal(String),
}

use UrlSegmentValue::*;

#[allow(dead_code)]
impl UrlSegmentValue {
    pub fn parse(ptype: UrlSegmentType, value: &str) -> Option<Self> {
        Some(match ptype {
            UrlSegmentType::Boolean => Boolean(value.parse::<bool>().ok()?),
            UrlSegmentType::Hexadecimal => Hexadecimal(u128::from_str_radix(value, 16).ok()?),
            UrlSegmentType::Integer => Integer(value.parse::<u128>().ok()?),
            UrlSegmentType::TaggedBase64 => Identifier(TaggedBase64::parse(value).ok()?),
            UrlSegmentType::Base64 => {
                Base64(base64::decode_config(value, base64::URL_SAFE_NO_PAD).ok()?)
            }
            UrlSegmentType::Literal => Literal(String::from(value)),
        })
    }

    pub fn as_boolean(&self) -> Result<bool, tide::Error> {
        if let Boolean(b) = self {
            Ok(*b)
        } else {
            Err(server_error(CapeAPIError::Param {
                expected: String::from("Boolean"),
                actual: self.to_string(),
            }))
        }
    }

    pub fn as_index(&self) -> Result<usize, tide::Error> {
        if let Integer(ix) = self {
            Ok(*ix as usize)
        } else {
            Err(server_error(CapeAPIError::Param {
                expected: String::from("Index"),
                actual: self.to_string(),
            }))
        }
    }

    pub fn as_u64(&self) -> Result<u64, tide::Error> {
        if let Integer(i) = self {
            Ok(*i as u64)
        } else {
            Err(server_error(CapeAPIError::Param {
                expected: String::from("Integer"),
                actual: self.to_string(),
            }))
        }
    }

    pub fn as_usize(&self) -> Result<usize, tide::Error> {
        Ok(self.as_u64()? as usize)
    }

    pub fn as_u128(&self) -> Result<u128, tide::Error> {
        if let Integer(i) = self {
            Ok(*i)
        } else {
            Err(server_error(CapeAPIError::Param {
                expected: String::from("Integer"),
                actual: self.to_string(),
            }))
        }
    }

    pub fn as_identifier(&self) -> Result<TaggedBase64, tide::Error> {
        if let Identifier(i) = self {
            Ok(i.clone())
        } else {
            Err(server_error(CapeAPIError::Param {
                expected: String::from("TaggedBase64"),
                actual: self.to_string(),
            }))
        }
    }

    pub fn as_base64(&self) -> Result<Vec<u8>, tide::Error> {
        if let Base64(i) = self {
            Ok(i.clone())
        } else {
            Err(server_error(CapeAPIError::Param {
                expected: String::from("Base64"),
                actual: self.to_string(),
            }))
        }
    }

    pub fn as_path(&self) -> Result<PathBuf, tide::Error> {
        Ok(PathBuf::from(self.as_string()?))
    }

    pub fn as_string(&self) -> Result<String, tide::Error> {
        match self {
            Self::Literal(s) => Ok(String::from(s)),
            Self::Identifier(tb64) => Ok(String::from(std::str::from_utf8(&tb64.value())?)),
            Self::Base64(bytes) => Ok(String::from(std::str::from_utf8(bytes)?)),
            _ => Err(server_error(CapeAPIError::Param {
                expected: String::from("String"),
                actual: self.to_string(),
            })),
        }
    }

    pub fn to<T: TaggedBlob>(&self) -> Result<T, tide::Error> {
        T::from_tagged_blob(&self.as_identifier()?).map_err(|err| {
            server_error(CapeAPIError::Deserialize {
                msg: err.to_string(),
            })
        })
    }
}

#[derive(Debug)]
pub struct RouteBinding {
    /// Placeholder from the route pattern, e.g. :id
    pub parameter: String,

    /// Type for parsing
    pub ptype: UrlSegmentType,

    /// Value
    pub value: UrlSegmentValue,
}

<<<<<<< HEAD
/// Index entries for documentation fragments
#[allow(non_camel_case_types)]
#[derive(AsRefStr, Copy, Clone, Debug, EnumIter, EnumString, strum_macros::Display)]
pub enum ApiRouteKey {
    buildsponsor,
    buildwrap,
    closewallet,
    exportasset,
    freeze,
    getaddress,
    getaccount,
    getaccounts,
    getbalance,
    getinfo,
    getmnemonic,
    getprivatekey,
    getrecords,
    importasset,
    healthcheck,
    importkey,
    lastusedkeystore,
    listkeystores,
    mint,
    newasset,
    newkey,
    newwallet,
    openwallet,
    recordopening,
    recoverkey,
    resetpassword,
    send,
    submitsponsor,
    submitwrap,
    transaction,
    transactionhistory,
    unfreeze,
    unwrap,
    updateasset,
    view,
    waitforsponsor,
}

/// Check consistency of `api.toml`
///
/// * Verify that every variant of [ApiRouteKey] is defined
/// * Check that every URL parameter has a valid type
pub fn check_api(api: toml::Value) -> Result<(), String> {
    for key in ApiRouteKey::iter() {
        let route = api["route"]
            .get(key.as_ref())
            .ok_or_else(|| format!("Missing API definition for [route.{}]", key))?;
        if let Some(method) = route.get("METHOD") {
            // If specified, METHOD must be an HTTP method.
            let method = method
                .as_str()
                .ok_or_else(|| format!("Malformed METHOD for [route.{}] (expected string)", key))?;
            Method::from_str(method).map_err(|_| {
                format!(
                    "METHOD {} for [route.{}] is not an HTTP method",
                    method, key
                )
            })?;
        }
        let paths = route["PATH"]
            .as_array()
            .ok_or_else(|| format!("Malformed PATH for [route.{}] (expected array)", key))?;
        for path in paths {
            let path = path.as_str().ok_or_else(|| {
                format!("Malformed pattern for [route.{}] (expected string)", key)
            })?;
            if path.ends_with('/') {
                return Err(format!(
                    "Malformed pattern for [route.{}] (trailing slash)",
                    key
                ));
            }

            for segment in path.split('/') {
                if segment.starts_with(':') {
                    let ty = route
                        .get(segment)
                        .ok_or_else(|| {
                            format!("Missing parameter type for {} in [route.{}]", segment, key)
                        })?
                        .as_str()
                        .ok_or_else(|| {
                            format!(
                                "Malformed parameter type for {} in [route.{}] (expected string)",
                                segment, key
                            )
                        })?;
                    UrlSegmentType::from_str(ty).map_err(|err| {
                        format!("Invalid type for {} in [route.{}] ({})", segment, key, err)
                    })?;
                }
            }
        }
    }
    Ok(())
}

=======
>>>>>>> 87455333
pub fn dummy_url_eval(
    route_pattern: &str,
    bindings: &HashMap<String, RouteBinding>,
) -> Result<tide::Response, tide::Error> {
    let route_str = route_pattern.to_string();
    let title = route_pattern.split_once('/').unwrap_or((&route_str, "")).0;
    Ok(tide::Response::builder(200)
        .body(tide::Body::from_string(format!(
            "<!DOCTYPE html>
<html lang='en'>
  <head>
    <meta charset='utf-8'>
    <title>{}</title>
    <link rel='stylesheet' href='style.css'>
    <script src='script.js'></script>
  </head>
  <body>
    <h1>{}</h1>
    <p>{:?}</p>
  </body>
</html>",
            title, route_str, bindings
        )))
        .content_type(tide::http::mime::HTML)
        .build())
}

pub fn wallet_error(source: CapeWalletError) -> tide::Error {
    server_error(CapeAPIError::Wallet {
        msg: source.to_string(),
    })
}

pub async fn write_path(options: &NodeOpt, wallet_path: &Path) -> Result<(), tide::Error> {
    let mut file = File::create(options.last_used_path()).await?;
    Ok(file
        .write_all(
            &bincode::serialize(&wallet_path).expect("failed serializing wallet's storage path"),
        )
        .await?)
}

pub async fn read_last_path(options: &NodeOpt) -> Result<Option<PathBuf>, tide::Error> {
    let file_result = File::open(options.last_used_path()).await;
    if file_result.is_err()
        && file_result
            .as_ref()
            .err()
            .expect("Opening file is error but has no err")
            .kind()
            == std::io::ErrorKind::NotFound
    {
        return Ok(None);
    }
    let mut file = file_result?;
    let mut bytes = Vec::new();
    file.read_to_end(&mut bytes).await?;
    Ok(Some(bincode::deserialize(&bytes)?))
}

// Create a wallet (if !existing) or open an existing one.
pub async fn init_wallet(
    options: &NodeOpt,
    rng: &mut ChaChaRng,
    faucet_pub_key: UserPubKey,
    mut loader: Loader,
    existing: bool,
) -> Result<Wallet, tide::Error> {
    // Store the path so we can have a getlastkeystore endpoint
    write_path(options, loader.path()).await?;

    let mut backend = backend::new(options, rng, faucet_pub_key, &mut loader)
        .map_err(wallet_error)
        .await?;
    if backend.storage().await.exists() != existing {
        return Err(server_error(CapeAPIError::OpenWallet {
            msg: String::from(if existing {
                "cannot open wallet that does not exist"
            } else {
                "cannot create wallet that already exists"
            }),
        }));
    }

    let mut wallet = Wallet::new(backend).await.map_err(wallet_error)?;

    // If we have been provided a verified asset library, load it.
    let assets_path = options.assets_path();
    if Path::is_file(&assets_path) {
        wallet
            .verify_cape_assets(&assets_path)
            .await
            .map_err(wallet_error)?;
    }
    Ok(wallet)
}

async fn known_assets(wallet: &Wallet) -> HashMap<AssetCode, AssetInfo> {
    iter(wallet.assets().await)
        .then(|asset| async {
            (
                asset.definition.code,
                AssetInfo::from_info(wallet, asset).await,
            )
        })
        .collect()
        .await
}

pub fn require_wallet(wallet: &mut Option<Wallet>) -> Result<&mut Wallet, tide::Error> {
    wallet
        .as_mut()
        .ok_or_else(|| server_error(CapeAPIError::MissingWallet))
}

////////////////////////////////////////////////////////////////////////////////
// Endpoints
//
// Each endpoint function handles one API endpoint, returning an instance of
// Serialize (or an error). The main entrypoint, dispatch_url, is in charge of
// serializing the endpoint responses according to the requested content type
// and building a Response object.
//

pub async fn getmnemonic(rng: &mut ChaChaRng) -> Result<String, tide::Error> {
    Ok(KeyTree::random(rng).1.to_string().replace(' ', "-"))
}

/// Return a JSON expression with status 200 indicating the server
/// is up and running. The JSON expression is simply,
///    {"status": "available"}
/// When the server is running but unable to process requests
/// normally, a response with status 503 and payload {"status":
/// "unavailable"} should be added.
async fn healthcheck() -> Result<tide::Response, tide::Error> {
    Ok(tide::Response::builder(200)
        .content_type(tide::http::mime::JSON)
        .body(tide::prelude::json!({"status": "available"}))
        .build())
}

pub async fn newwallet(
    options: &NodeOpt,
    bindings: &HashMap<String, RouteBinding>,
    rng: &mut ChaChaRng,
    faucet_key_pair: &UserKeyPair,
    wallet: &mut Option<Wallet>,
) -> Result<(), tide::Error> {
    let path = match bindings.get(":path") {
        Some(binding) => binding.value.as_path()?,
        None => match bindings.get(":name") {
            Some(name) => options.keystore_path(&name.value.as_string()?),
            None => options.keystore_path("default"),
        },
    };
    let mnemonic = bindings[":mnemonic"].value.as_string()?;
    let password = bindings[":password"].value.as_string()?;
    let loader = Loader::from_literal(Some(mnemonic.replace('-', " ")), password, path);

    // If we already have a wallet open, close it before opening a new one, otherwise we can end up
    // with two wallets using the same file at the same time.
    *wallet = None;

    *wallet = Some(init_wallet(options, rng, faucet_key_pair.pub_key(), loader, false).await?);
    Ok(())
}

pub async fn openwallet(
    options: &NodeOpt,
    bindings: &HashMap<String, RouteBinding>,
    rng: &mut ChaChaRng,
    faucet_key_pair: &UserKeyPair,
    wallet: &mut Option<Wallet>,
) -> Result<(), tide::Error> {
    let path = match bindings.get(":path") {
        Some(binding) => binding.value.as_path()?,
        None => match bindings.get(":name") {
            Some(name) => options.keystore_path(&name.value.as_string()?),
            None => options.keystore_path("default"),
        },
    };
    let password = bindings[":password"].value.as_string()?;
    let loader = Loader::from_literal(None, password, path);

    // If we already have a wallet open, close it before opening a new one, otherwise we can end up
    // with two wallets using the same file at the same time.
    *wallet = None;

    *wallet = Some(init_wallet(options, rng, faucet_key_pair.pub_key(), loader, true).await?);
    Ok(())
}

pub async fn resetpassword(
    options: &NodeOpt,
    bindings: &HashMap<String, RouteBinding>,
    rng: &mut ChaChaRng,
    faucet_key_pair: &UserKeyPair,
    wallet: &mut Option<Wallet>,
) -> Result<(), tide::Error> {
    let path = match bindings.get(":path") {
        Some(binding) => binding.value.as_path()?,
        None => match bindings.get(":name") {
            Some(name) => options.keystore_path(&name.value.as_string()?),
            None => options.keystore_path("default"),
        },
    };
    let mnemonic = bindings[":mnemonic"].value.as_string()?;
    let password = bindings[":password"].value.as_string()?;
    let loader = Loader::recovery(mnemonic.replace('-', " "), password, path);

    // If we already have a wallet open, close it before opening a new one, otherwise we can end up
    // with two wallets using the same file at the same time.
    *wallet = None;

    *wallet = Some(init_wallet(options, rng, faucet_key_pair.pub_key(), loader, true).await?);
    Ok(())
}

async fn closewallet(wallet: &mut Option<Wallet>) -> Result<(), tide::Error> {
    require_wallet(wallet)?;
    *wallet = None;
    Ok(())
}

async fn listkeystores(options: &NodeOpt) -> Result<Vec<String>, tide::Error> {
    let mut entries = read_dir(options.keystores_dir()).await?;
    let mut keystores = vec![];
    while let Some(entry) = entries.next().await {
        let path: PathBuf = entry?.path().into();
        if let Some(name) = KeyStoreLocation::from(path).name {
            keystores.push(name);
        }
    }
    Ok(keystores)
}

async fn getinfo(wallet: &mut Option<Wallet>) -> Result<WalletSummary, tide::Error> {
    let wallet = require_wallet(wallet)?;
    let (sync_time, real_time) = wallet.scan_status().await.map_err(wallet_error)?;
    Ok(WalletSummary {
        addresses: wallet
            .pub_keys()
            .await
            .into_iter()
            .map(|pub_key| pub_key.address().into())
            .collect(),
        sending_keys: wallet.pub_keys().await,
        viewing_keys: wallet.auditor_pub_keys().await,
        freezing_keys: wallet.freezer_pub_keys().await,
        assets: known_assets(wallet).await.into_values().collect(),
        sync_time: sync_time.index(EventSource::QueryService),
        real_time: real_time.index(EventSource::QueryService),
    })
}

async fn getaddress(wallet: &mut Option<Wallet>) -> Result<Vec<UserAddress>, tide::Error> {
    let wallet = require_wallet(wallet)?;
    Ok(wallet
        .pub_keys()
        .await
        .into_iter()
        .map(|pub_key| pub_key.address().into())
        .collect())
}

// Get all balances for the current wallet, all the balances for a given address, or the balance for
// a given address and asset type.
//
// Returns:
//  {
//      "balances": Balances
//      "assets": { AssetCode -> AssetInfo }
//  }
//
// Where Balances is one of
//  * Balances::One, if address and asset code both given
//  * Balances::Account, if address given
//  * Balances::All, if neither given
async fn getbalance(
    bindings: &HashMap<String, RouteBinding>,
    wallet: &mut Option<Wallet>,
) -> Result<BalanceInfo, tide::Error> {
    let wallet = &require_wallet(wallet)?;

    // The request dispatcher should fail if the URL pattern does not match one of the patterns
    // defined for this route in api.toml, so the only routes we have to handle are:
    //  * getbalance/all
    //  * getbalance/address/:address
    //  * getbalance/address/:address/asset/:asset
    // Therefore, we can determine which form we are handling just by checking for the presence of
    // :address and :asset.
    let address = match bindings.get(":address") {
        Some(address) => Some(address.value.to::<UserAddress>()?),
        None => None,
    };
    let asset = match bindings.get(":asset") {
        Some(asset) => Some(asset.value.to::<AssetCode>()?),
        None => None,
    };

    let one_balance = |address: UserAddress, asset| async move {
        wallet.balance_breakdown(&address.into(), &asset).await
    };
    let account_balances = |address: UserAddress| async move {
        iter(wallet.assets().await)
            .then(|asset| {
                let address = address.clone();
                let code = asset.definition.code;
                async move { (code, one_balance(address, code).await) }
            })
            .collect::<HashMap<_, _>>()
            .await
    };
    let all_balances = || async {
        iter(wallet.pub_keys().await)
            .then(|key| async move {
                let address = UserAddress::from(key.address());
                (address.clone(), account_balances(address).await)
            })
            .collect::<HashMap<_, _>>()
            .await
    };

    let balances = match (address, asset) {
        (Some(address), Some(asset)) => Balances::One(one_balance(address, asset).await),
        (Some(address), None) => Balances::Account(account_balances(address).await),
        (None, None) => {
            let by_account = all_balances().await;
            let mut aggregate = HashMap::new();
            for (asset, balance) in by_account.values().flat_map(|by_asset| by_asset.iter()) {
                *aggregate.entry(*asset).or_default() += *balance;
            }
            Balances::All {
                by_account,
                aggregate,
            }
        }
        (None, Some(_)) => {
            // There is no endpoint that includes asset but not address, so the request parsing code
            // should not allow us to reach here.
            unreachable!()
        }
    };

    let assets = iter(balances.assets())
        .then(|asset| async { (*asset, AssetInfo::from_code(wallet, *asset).await.unwrap()) })
        .collect()
        .await;
    Ok(BalanceInfo { balances, assets })
}

async fn newkey(
    route_params: &[&str],
    bindings: &HashMap<String, RouteBinding>,
    wallet: &mut Option<Wallet>,
) -> Result<PubKey, tide::Error> {
    let wallet = require_wallet(wallet)?;
    let description = match bindings.get(":description") {
        Some(param) => param.value.as_string()?,
        None => String::new(),
    };

    match route_params[0] {
        "send" | "sending" => Ok(PubKey::Sending(
            wallet.generate_user_key(description, None).await?,
        )),
        "view" | "viewing" => Ok(PubKey::Viewing(
            wallet.generate_audit_key(description).await?,
        )),
        "freeze" | "freezing" => Ok(PubKey::Freezing(
            wallet.generate_freeze_key(description).await?,
        )),
        key_type => Err(server_error(CapeAPIError::Param {
            expected: String::from("key type (sending, viewing or freezing)"),
            actual: String::from(key_type),
        })),
    }
}

async fn newasset(
    bindings: &HashMap<String, RouteBinding>,
    wallet: &mut Option<Wallet>,
) -> Result<AssetInfo, tide::Error> {
    let wallet = require_wallet(wallet)?;
    let symbol = match bindings.get(":symbol") {
        Some(param) => param.value.as_string()?,
        None => String::new(),
    };

    // Construct the asset policy.
    let mut policy = AssetPolicy::default();
    if let Some(freezing_key) = bindings.get(":freezing_key") {
        policy = policy.set_freezer_pub_key(freezing_key.value.to::<FreezerPubKey>()?)
    };
    if let Some(viewing_key) = bindings.get(":viewing_key") {
        // Always reveal blinding factor if a viewing key is given.
        policy = policy
            .set_auditor_pub_key(viewing_key.value.to::<AuditorPubKey>()?)
            .reveal_blinding_factor()?;

        // Only if a viewing key is given, can amount and user address be revealed and viewing
        // threshold be specified.
        if let Some(view_flag) = bindings.get(":view_amount") {
            if view_flag.value.as_boolean()? {
                policy = policy.reveal_amount()?;
            }
        }
        if let Some(view_flag) = bindings.get(":view_address") {
            if view_flag.value.as_boolean()? {
                policy = policy.reveal_user_address()?;
            }
        }
        if let Some(threshold) = bindings.get(":viewing_threshold") {
            policy = policy.set_reveal_threshold(threshold.value.as_u128()?.into());
        };
    };

    let description = match bindings.get(":description") {
        Some(description) => description.value.as_base64()?,
        _ => Vec::new(),
    };
    let code = wallet
        .define_asset(symbol, &description, policy)
        .await?
        .code;

    // The asset lookup will always succeed after we just created the asset.
    let info = wallet
        .asset(code)
        .await
        .expect("Asset lookup failed after creating that asset");
    let asset = AssetInfo::from_info(wallet, info).await;
    Ok(asset)
}

async fn buildsponsor(
    options: &NodeOpt,
    bindings: &HashMap<String, RouteBinding>,
    wallet: &mut Option<Wallet>,
) -> Result<(sol::AssetDefinition, String), tide::Error> {
    // Make sure the EQS is running.
    surf::connect(options.eqs_url())
        .send()
        .await
        .expect("Cannot build the sponsor transaction since EQS is down");

    let wallet = require_wallet(wallet)?;
    let symbol = match bindings.get(":symbol") {
        Some(param) => param.value.as_string()?,
        None => String::new(),
    };
    let description = match bindings.get(":description") {
        Some(param) => param.value.as_string()?,
        None => String::new(),
    };

    // Construct the asset policy.
    let mut policy = AssetPolicy::default();
    if let Some(freezing_key) = bindings.get(":freezing_key") {
        policy = policy.set_freezer_pub_key(freezing_key.value.to::<FreezerPubKey>()?)
    };
    if let Some(viewing_key) = bindings.get(":viewing_key") {
        // Always reveal blinding factor if a viewing key is given.
        policy = policy
            .set_auditor_pub_key(viewing_key.value.to::<AuditorPubKey>()?)
            .reveal_blinding_factor()?;

        // Only if a viewing key is given, can amount and user address be revealed and viewing
        // threshold be specified.
        if let Some(view_flag) = bindings.get(":view_amount") {
            if view_flag.value.as_boolean()? {
                policy = policy.reveal_amount()?;
            }
        }
        if let Some(view_flag) = bindings.get(":view_address") {
            if view_flag.value.as_boolean()? {
                policy = policy.reveal_user_address()?;
            }
        }
        if let Some(threshold) = bindings.get(":viewing_threshold") {
            policy = policy.set_reveal_threshold(threshold.value.as_u128()?.into());
        };
    };

    let erc20_code: Address = bindings[":erc20"].value.as_string()?.parse()?;
    let sponsor_address: Address = bindings
        .get(":sponsor")
        .expect("buildsponsor must have ':sponsor' parameter")
        .value
        .as_string()?
        .parse()?;
    let asset = wallet
        .build_sponsor(erc20_code.into(), sponsor_address.into(), policy)
        .await?;
    let info = seahorse::AssetInfo::from(asset.clone())
        .with_name(symbol)
        .with_description(description);

    // The `AssetInfo` structure serializes as a JSON blob, but for exporting and transmitting, a
    // compact, URL-safe string is more convenient. Therefore, we serialize to bytes and then encode
    // in base64.
    let bytes = bincode::serialize(&info).unwrap();
    let info_string = TaggedBase64::new("CAPE-ASSET", &bytes).unwrap().to_string();

    Ok((asset.into(), info_string))
}

async fn submitsponsor(
    req: &mut Request<WebState>,
    bindings: &HashMap<String, RouteBinding>,
    wallet: &mut Option<Wallet>,
) -> Result<AssetInfo, tide::Error> {
    let wallet = require_wallet(wallet)?;
    let asset = JfAssetDefinition::from(request_body::<sol::AssetDefinition, _>(req).await?);
    let erc20_code: Address = bindings[":erc20"].value.as_string()?.parse()?;
    let sponsor: Address = bindings[":sponsor"].value.as_string()?.parse()?;

    // Before actually submitting the sponsor, make sure we can find the info that we need to return.
    let info = wallet
        .asset(asset.code)
        .await
        .ok_or_else(|| wallet_error(CapeWalletError::UndefinedAsset { asset: asset.code }))?;

    // Submit to the contract.
    wallet
        .submit_sponsor(erc20_code.into(), sponsor.into(), &asset)
        .await
        .map_err(wallet_error)?;

    Ok(AssetInfo::from_info(wallet, info).await)
}

async fn waitforsponsor(
    req: &mut Request<WebState>,
    bindings: &HashMap<String, RouteBinding>,
    wallet: &mut Option<Wallet>,
) -> Result<(), tide::Error> {
    let wallet = require_wallet(wallet)?;

    let asset = JfAssetDefinition::from(request_body::<sol::AssetDefinition, _>(req).await?);
    let timeout = match bindings.get(":timeout") {
        Some(time) => time.value.as_u64()?,
        None => 60,
    };
    wallet
        .wait_for_sponsor(&asset, Some(timeout))
        .await
        .map_err(wallet_error)
}

async fn buildwrap(
    bindings: &HashMap<String, RouteBinding>,
    wallet: &mut Option<Wallet>,
) -> Result<sol::RecordOpening, tide::Error> {
    let wallet = require_wallet(wallet)?;

    let destination = bindings[":destination"].value.to::<UserAddress>()?;
    let asset_code = bindings[":asset"].value.to::<AssetCode>()?;
    let asset_definition = wallet
        .asset(asset_code)
        .await
        .expect("Asset code not in wallet's assets")
        .definition;
    let amount = bindings[":amount"].value.as_u128()?;
    let ro: sol::RecordOpening = wallet
        .build_wrap(asset_definition, destination.into(), amount.into())
        .await?
        .into();
    Ok(ro)
}

async fn submitwrap(
    req: &mut Request<WebState>,
    bindings: &HashMap<String, RouteBinding>,
    wallet: &mut Option<Wallet>,
) -> Result<(), tide::Error> {
    let wallet = require_wallet(wallet)?;

    let eth_address: Address = bindings[":eth_address"].value.as_string()?.parse()?;
    let ro = JfRecordOpening::from(request_body::<sol::RecordOpening, _>(req).await?);

    Ok(wallet.submit_wrap(eth_address.into(), ro).await?)
}

async fn mint(
    bindings: &HashMap<String, RouteBinding>,
    wallet: &mut Option<Wallet>,
) -> Result<TransactionReceipt<CapeLedger>, tide::Error> {
    let wallet = require_wallet(wallet)?;

    let asset = bindings
        .get(":asset")
        .expect("mint must have ':asset' parameter")
        .value
        .to::<AssetCode>()?;
    let amount = bindings
        .get(":amount")
        .expect("mint must have ':amount' parameter")
        .value
        .as_u128()?;
    let fee = bindings
        .get(":fee")
        .expect("mint must have ':fee' parameter")
        .value
        .as_u128()?;
    let minter = match bindings.get(":minter") {
        Some(param) => Some(param.value.to::<UserAddress>()?.0),
        None => None,
    };
    let recipient = bindings
        .get(":recipient")
        .expect("mint must have ':recipient' parameter")
        .value
        .to::<UserAddress>()?
        .0;

    Ok(wallet
        .mint(minter.as_ref(), fee, &asset, amount, recipient)
        .await?)
}

async fn unwrap(
    bindings: &HashMap<String, RouteBinding>,
    wallet: &mut Option<Wallet>,
) -> Result<TransactionReceipt<CapeLedger>, tide::Error> {
    let wallet = require_wallet(wallet)?;

    let source = match bindings.get(":source") {
        Some(param) => Some(param.value.to::<UserAddress>()?.0),
        None => None,
    };
    let eth_address: Address = bindings[":eth_address"].value.as_string()?.parse()?;
    let asset = bindings[":asset"].value.to::<AssetCode>()?;
    let amount = bindings[":amount"].value.as_u128()?;
    let fee = bindings[":fee"].value.as_u128()?;

    Ok(wallet
        .burn(
            source.as_ref(),
            eth_address.into(),
            &asset,
            amount.into(),
            fee.into(),
        )
        .await?)
}

async fn recoverkey(
    route_params: &[&str],
    bindings: &HashMap<String, RouteBinding>,
    wallet: &mut Option<Wallet>,
) -> Result<PubKey, tide::Error> {
    let wallet = require_wallet(wallet)?;
    let description = match bindings.get(":description") {
        Some(param) => param.value.as_string()?,
        None => String::new(),
    };

    match route_params[0] {
        "send" | "sending" => {
            let scan_from = match bindings.get(":scan_from") {
                Some(param) => param.value.as_usize()?,
                None => 0,
            };
            Ok(PubKey::Sending(
                wallet
                    .generate_user_key(
                        description,
                        Some(EventIndex::from_source(
                            EventSource::QueryService,
                            scan_from,
                        )),
                    )
                    .await?,
            ))
        }
        "view" | "viewing" => Ok(PubKey::Viewing(
            wallet.generate_audit_key(description).await?,
        )),
        "freeze" | "freezing" => Ok(PubKey::Freezing(
            wallet.generate_freeze_key(description).await?,
        )),
        key_type => Err(server_error(CapeAPIError::Param {
            expected: String::from("key type (sending, viewing or freezing)"),
            actual: String::from(key_type),
        })),
    }
}

pub async fn send(
    bindings: &HashMap<String, RouteBinding>,
    wallet: &mut Option<Wallet>,
) -> Result<TransactionReceipt<CapeLedger>, tide::Error> {
    let wallet = require_wallet(wallet)?;

    let dst = bindings
        .get(":recipient")
        .expect("send must have ':recipient' parameter")
        .value
        .to::<UserAddress>()?;
    let asset = bindings
        .get(":asset")
        .expect("send must have ':asset' parameter")
        .value
        .to::<AssetCode>()?;
    let amount = bindings
        .get(":amount")
        .expect("send must have ':amount' parameter")
        .value
        .as_u128()?;
    let fee = bindings
        .get(":fee")
        .expect("send must have ':fee' parameter")
        .value
        .as_u128()?;

    match bindings.get(":sender") {
        Some(addr) => wallet
            .transfer(
                Some(&addr.value.to::<UserAddress>()?.into()),
                &asset,
                &[(dst.into(), amount)],
                fee,
            )
            .await
            .map_err(wallet_error),
        None => wallet
            .transfer(None, &asset, &[(dst.into(), amount)], fee)
            .await
            .map_err(wallet_error),
    }
}

pub async fn get_records(wallet: &mut Option<Wallet>) -> Result<Vec<RecordInfo>, tide::Error> {
    let wallet = require_wallet(wallet)?;
    Ok(wallet.records().await.collect::<Vec<_>>())
}

pub async fn get_last_keystore(options: &NodeOpt) -> Result<Option<KeyStoreLocation>, tide::Error> {
    Ok(read_last_path(options).await?.map(KeyStoreLocation::from))
}

async fn getaccount(
    bindings: &HashMap<String, RouteBinding>,
    wallet: &mut Option<Wallet>,
) -> Result<Account, tide::Error> {
    let wallet = require_wallet(wallet)?;
    let address = bindings[":address"].value.clone();
    match address.as_identifier()?.tag().as_str() {
        "ADDR" => Ok(Account::from_info(
            wallet,
            wallet
                .sending_account(&address.to::<UserAddress>()?.0)
                .await?,
        )
        .await),
        "USERPUBKEY" => Ok(Account::from_info(
            wallet,
            wallet
                .sending_account(&address.to::<UserPubKey>()?.address())
                .await?,
        )
        .await),
        "AUDPUBKEY" => {
            Ok(Account::from_info(wallet, wallet.viewing_account(&address.to()?).await?).await)
        }
        "FREEZEPUBKEY" => {
            Ok(Account::from_info(wallet, wallet.freezing_account(&address.to()?).await?).await)
        }
        tag => Err(server_error(CapeAPIError::Tag {
            expected: String::from("ADDR | USERPUBKEY | AUDPUBKEY | FREEZEPUBKEY"),
            actual: String::from(tag),
        })),
    }
}

async fn getaccounts(
    route_params: &[&str],
    wallet: &mut Option<Wallet>,
) -> Result<Vec<Account>, tide::Error> {
    let wallet = require_wallet(wallet)?;
    let selection = route_params[0];
    let mut accounts = Vec::new();

    if selection == "sending" || selection == "all" {
        for key in wallet.pub_keys().await {
            accounts.push(
                Account::from_info(
                    wallet,
                    wallet
                        .sending_account(&key.address())
                        .await
                        .map_err(wallet_error)?,
                )
                .await,
            );
        }
    }
    if selection == "viewing" || selection == "all" {
        for key in wallet.auditor_pub_keys().await {
            accounts.push(
                Account::from_info(
                    wallet,
                    wallet.viewing_account(&key).await.map_err(wallet_error)?,
                )
                .await,
            );
        }
    }
    if selection == "freezing" || selection == "all" {
        for key in wallet.freezer_pub_keys().await {
            accounts.push(
                Account::from_info(
                    wallet,
                    wallet.freezing_account(&key).await.map_err(wallet_error)?,
                )
                .await,
            );
        }
    }

    Ok(accounts)
}

async fn updateasset(
    req: &mut Request<WebState>,
    bindings: &HashMap<String, RouteBinding>,
    wallet: &mut Option<Wallet>,
) -> Result<AssetInfo, tide::Error> {
    let wallet = require_wallet(wallet)?;
    let code = bindings[":asset"].value.to::<AssetCode>()?;

    // Get the existing asset information.
    let mut asset = wallet
        .asset(code)
        .await
        .ok_or_else(|| wallet_error(CapeWalletError::UndefinedAsset { asset: code }))?;

    // Update based on request parameters.
    let params: UpdateAsset = request_body(req).await?;
    if let Some(symbol) = params.symbol {
        asset = asset.with_name(symbol);
    }
    if let Some(description) = params.description {
        asset = asset.with_description(description);
    }
    if let Some(icon) = params.icon {
        let bytes = base64::decode(&icon)?;
        let icon = Icon::load_png(Cursor::new(bytes))?;
        asset = asset.with_icon(icon);
    }

    // Update the asset info in the wallet.
    wallet.import_asset(asset).await.map_err(wallet_error)?;

    // Get the final asset info, which may be different than what we imported if, say, the asset is
    // a verified asset that cannot be overridden.
    Ok(AssetInfo::from_info(
        wallet,
        wallet
            .asset(code)
            .await
            .expect("Updated asset not in the wallet's asset storage"),
    )
    .await)
}

pub async fn exportasset(
    bindings: &HashMap<String, RouteBinding>,
    wallet: &mut Option<Wallet>,
) -> Result<String, tide::Error> {
    let wallet = require_wallet(wallet)?;
    let code = bindings[":asset"].value.to::<AssetCode>()?;
    let mut asset = wallet
        .asset(code)
        .await
        .ok_or(CapeWalletError::UndefinedAsset { asset: code })?;

    // Don't export mint info, we don't want other users to be able to mint this asset just because
    // we've published it on a registry.
    asset.mint_info = None;

    // The `AssetInfo` structure serializes as a JSON blob, but for exporting and transmitting, a
    // compact, URL-safe string is more convenient. Therefore, we serialize to bytes and then encode
    // in base64.
    let bytes = bincode::serialize(&asset).expect("Failed to serialize asset");
    Ok(TaggedBase64::new("CAPE-ASSET", &bytes)
        .expect("Failed to encode serialized asset")
        .to_string())
}

pub async fn importasset(
    request: &mut Request<WebState>,
    wallet: &mut Option<Wallet>,
) -> Result<AssetInfo, tide::Error> {
    let wallet = require_wallet(wallet)?;
    let tb64 =
        TaggedBase64::parse(&request_body::<String, _>(request).await?).map_err(|source| {
            server_error(CapeAPIError::Deserialize {
                msg: source.to_string(),
            })
        })?;
    if tb64.tag() != "CAPE-ASSET" {
        return Err(server_error(CapeAPIError::Tag {
            expected: "CAPE-ASSET".into(),
            actual: tb64.tag(),
        }));
    }
    let bytes = tb64.value();
    let asset = bincode::deserialize::<seahorse::AssetInfo>(&bytes).map_err(|err| {
        server_error(CapeAPIError::Deserialize {
            msg: err.to_string(),
        })
    })?;
    let code = asset.definition.code;
    wallet.import_asset(asset).await.map_err(wallet_error)?;

    // Get the asset info from the wallet, which may be different from what we imported if the
    // wallet already had this asset and merely updated part of it.
    let info = wallet
        .asset(code)
        .await
        .expect("Imported asset not in the wallet's asset storage");
    Ok(AssetInfo::from_info(wallet, info).await)
}

async fn recordopening(
    bindings: &HashMap<String, RouteBinding>,
    wallet: &mut Option<Wallet>,
) -> Result<sol::RecordOpening, tide::Error> {
    let wallet = require_wallet(wallet)?;

    let address = bindings[":address"].value.to::<UserAddress>()?;
    let asset_code = bindings[":asset"].value.to::<AssetCode>()?;
    let asset_definition = wallet
        .asset(asset_code)
        .await
        .expect("Asset code not in the wallet's asset storage")
        .definition;
    let amount = bindings[":amount"].value.as_u128()?;
    let freeze = match bindings.get(":freeze") {
        Some(flag) => {
            if flag.value.as_boolean()? {
                FreezeFlag::Frozen
            } else {
                FreezeFlag::Unfrozen
            }
        }
        None => FreezeFlag::Unfrozen,
    };
    let ro: sol::RecordOpening = wallet
        .record_opening(asset_definition, address.into(), amount.into(), freeze)
        .await?
        .into();
    Ok(ro)
}

async fn transactionhistory(
    bindings: &HashMap<String, RouteBinding>,
    wallet: &mut Option<Wallet>,
) -> Result<
    (
        Vec<TransactionHistoryEntry>,
        HashMap<AssetCode, Option<AssetInfo>>,
    ),
    tide::Error,
> {
    let wallet = require_wallet(wallet)?;
    let history = wallet.transaction_history().await.map_err(wallet_error)?;
    let assets = known_assets(wallet).await;
    let from = match bindings.get(":from") {
        Some(param) => history.len().saturating_sub(param.value.as_usize()?),
        None => 0,
    };
    let to = match bindings.get(":count") {
        Some(param) => from + param.value.as_usize()?,
        None => history.len(),
    };
    let selected = iter(history.into_iter().skip(from).take(to - from))
        .then(|entry| TransactionHistoryEntry::from_wallet(wallet, entry))
        .collect::<Vec<_>>()
        .await;
    let asset_map = selected
        .iter()
        .map(|entry| (entry.asset, assets.get(&entry.asset).cloned()))
        .collect::<HashMap<_, _>>();
    Ok((selected, asset_map))
}

async fn getprivatekey(
    bindings: &HashMap<String, RouteBinding>,
    wallet: &mut Option<Wallet>,
) -> Result<PrivateKey, tide::Error> {
    let wallet = require_wallet(wallet)?;
    let address = bindings[":address"].value.clone();
    match address.as_identifier()?.tag().as_str() {
        "ADDR" => match wallet
            .get_user_private_key(&address.to::<UserAddress>()?.0)
            .await
        {
            Ok(keypair) => Ok(PrivateKey::Sending(keypair)),
            Err(msg) => Err(wallet_error(msg)),
        },
        "USERPUBKEY" => match wallet
            .get_user_private_key(&address.to::<UserPubKey>()?.address())
            .await
        {
            Ok(keypair) => Ok(PrivateKey::Sending(keypair)),
            Err(msg) => Err(wallet_error(msg)),
        },
        "AUDPUBKEY" => match wallet.get_auditor_private_key(&address.to()?).await {
            Ok(keypair) => Ok(PrivateKey::Viewing(keypair)),
            Err(msg) => Err(wallet_error(msg)),
        },
        "FREEZEPUBKEY" => match wallet.get_freezer_private_key(&address.to()?).await {
            Ok(keypair) => Ok(PrivateKey::Freezing(keypair)),
            Err(msg) => Err(wallet_error(msg)),
        },
        tag => Err(server_error(CapeAPIError::Tag {
            expected: String::from("ADDR | USERPUBKEY | AUDPUBKEY | FREEZEPUBKEY"),
            actual: String::from(tag),
        })),
    }
}

pub async fn dispatch_url(
    mut req: Request<WebState>,
    route_pattern: &str,
    bindings: &HashMap<String, RouteBinding>,
) -> Result<tide::Response, tide::Error> {
    let segments = route_pattern.split_once('/').unwrap_or((route_pattern, ""));
    let route_params = segments.1.split('/').collect::<Vec<_>>();
    let state = req.state().clone();
    let options = &state.options;
    let rng = &mut *state.rng.lock().await;
    let faucet_key_pair = &state.faucet_key_pair;
    let wallet = &mut *state.wallet.lock().await;
    let key = ApiRouteKey::from_str(segments.0).expect("Unknown route");
    match key {
        ApiRouteKey::buildsponsor => response(&req, buildsponsor(options, bindings, wallet).await?),
        ApiRouteKey::buildwrap => response(&req, buildwrap(bindings, wallet).await?),
        ApiRouteKey::closewallet => response(&req, closewallet(wallet).await?),
        ApiRouteKey::exportasset => response(&req, exportasset(bindings, wallet).await?),
        ApiRouteKey::freeze => dummy_url_eval(route_pattern, bindings),
        ApiRouteKey::getaddress => response(&req, getaddress(wallet).await?),
        ApiRouteKey::getaccount => response(&req, getaccount(bindings, wallet).await?),
        ApiRouteKey::getaccounts => response(&req, getaccounts(&route_params, wallet).await?),
        ApiRouteKey::getbalance => response(&req, getbalance(bindings, wallet).await?),
        ApiRouteKey::getinfo => response(&req, getinfo(wallet).await?),
        ApiRouteKey::getmnemonic => response(&req, getmnemonic(rng).await?),
        ApiRouteKey::importasset => {
            let res = importasset(&mut req, wallet).await?;
            response(&req, res)
        }
        ApiRouteKey::getprivatekey => response(&req, getprivatekey(bindings, wallet).await?),
        ApiRouteKey::getrecords => response(&req, get_records(wallet).await?),
        ApiRouteKey::healthcheck => healthcheck().await,
        ApiRouteKey::importkey => dummy_url_eval(route_pattern, bindings),
        ApiRouteKey::lastusedkeystore => response(&req, get_last_keystore(options).await?),
        ApiRouteKey::listkeystores => response(&req, listkeystores(options).await?),
        ApiRouteKey::mint => response(&req, mint(bindings, wallet).await?),
        ApiRouteKey::newasset => response(&req, newasset(bindings, wallet).await?),
        ApiRouteKey::newkey => response(&req, newkey(&route_params, bindings, wallet).await?),
        ApiRouteKey::newwallet => response(
            &req,
            newwallet(options, bindings, rng, faucet_key_pair, wallet).await?,
        ),
        ApiRouteKey::openwallet => response(
            &req,
            openwallet(options, bindings, rng, faucet_key_pair, wallet).await?,
        ),
        ApiRouteKey::recordopening => response(&req, recordopening(bindings, wallet).await?),
        ApiRouteKey::recoverkey => {
            response(&req, recoverkey(&route_params, bindings, wallet).await?)
        }
        ApiRouteKey::resetpassword => response(
            &req,
            resetpassword(options, bindings, rng, faucet_key_pair, wallet).await?,
        ),
        ApiRouteKey::send => response(&req, send(bindings, wallet).await?),
        ApiRouteKey::submitsponsor => {
            let res = submitsponsor(&mut req, bindings, wallet).await?;
            response(&req, res)
        }
        ApiRouteKey::submitwrap => {
            let res = submitwrap(&mut req, bindings, wallet).await?;
            response(&req, res)
        }
        ApiRouteKey::transaction => dummy_url_eval(route_pattern, bindings),
        ApiRouteKey::transactionhistory => {
            response(&req, transactionhistory(bindings, wallet).await?)
        }
        ApiRouteKey::unfreeze => dummy_url_eval(route_pattern, bindings),
        ApiRouteKey::unwrap => response(&req, unwrap(bindings, wallet).await?),
        ApiRouteKey::updateasset => {
            let res = updateasset(&mut req, bindings, wallet).await?;
            response(&req, res)
        }
        ApiRouteKey::view => dummy_url_eval(route_pattern, bindings),
        ApiRouteKey::waitforsponsor => {
            let res = waitforsponsor(&mut req, bindings, wallet).await?;
            response(&req, res)
        }
    }
}<|MERGE_RESOLUTION|>--- conflicted
+++ resolved
@@ -308,110 +308,6 @@
     pub value: UrlSegmentValue,
 }
 
-<<<<<<< HEAD
-/// Index entries for documentation fragments
-#[allow(non_camel_case_types)]
-#[derive(AsRefStr, Copy, Clone, Debug, EnumIter, EnumString, strum_macros::Display)]
-pub enum ApiRouteKey {
-    buildsponsor,
-    buildwrap,
-    closewallet,
-    exportasset,
-    freeze,
-    getaddress,
-    getaccount,
-    getaccounts,
-    getbalance,
-    getinfo,
-    getmnemonic,
-    getprivatekey,
-    getrecords,
-    importasset,
-    healthcheck,
-    importkey,
-    lastusedkeystore,
-    listkeystores,
-    mint,
-    newasset,
-    newkey,
-    newwallet,
-    openwallet,
-    recordopening,
-    recoverkey,
-    resetpassword,
-    send,
-    submitsponsor,
-    submitwrap,
-    transaction,
-    transactionhistory,
-    unfreeze,
-    unwrap,
-    updateasset,
-    view,
-    waitforsponsor,
-}
-
-/// Check consistency of `api.toml`
-///
-/// * Verify that every variant of [ApiRouteKey] is defined
-/// * Check that every URL parameter has a valid type
-pub fn check_api(api: toml::Value) -> Result<(), String> {
-    for key in ApiRouteKey::iter() {
-        let route = api["route"]
-            .get(key.as_ref())
-            .ok_or_else(|| format!("Missing API definition for [route.{}]", key))?;
-        if let Some(method) = route.get("METHOD") {
-            // If specified, METHOD must be an HTTP method.
-            let method = method
-                .as_str()
-                .ok_or_else(|| format!("Malformed METHOD for [route.{}] (expected string)", key))?;
-            Method::from_str(method).map_err(|_| {
-                format!(
-                    "METHOD {} for [route.{}] is not an HTTP method",
-                    method, key
-                )
-            })?;
-        }
-        let paths = route["PATH"]
-            .as_array()
-            .ok_or_else(|| format!("Malformed PATH for [route.{}] (expected array)", key))?;
-        for path in paths {
-            let path = path.as_str().ok_or_else(|| {
-                format!("Malformed pattern for [route.{}] (expected string)", key)
-            })?;
-            if path.ends_with('/') {
-                return Err(format!(
-                    "Malformed pattern for [route.{}] (trailing slash)",
-                    key
-                ));
-            }
-
-            for segment in path.split('/') {
-                if segment.starts_with(':') {
-                    let ty = route
-                        .get(segment)
-                        .ok_or_else(|| {
-                            format!("Missing parameter type for {} in [route.{}]", segment, key)
-                        })?
-                        .as_str()
-                        .ok_or_else(|| {
-                            format!(
-                                "Malformed parameter type for {} in [route.{}] (expected string)",
-                                segment, key
-                            )
-                        })?;
-                    UrlSegmentType::from_str(ty).map_err(|err| {
-                        format!("Invalid type for {} in [route.{}] ({})", segment, key, err)
-                    })?;
-                }
-            }
-        }
-    }
-    Ok(())
-}
-
-=======
->>>>>>> 87455333
 pub fn dummy_url_eval(
     route_pattern: &str,
     bindings: &HashMap<String, RouteBinding>,
