// Copyright (c) 2022 Espresso Systems (espressosys.com)
// This file is part of the Configurable Asset Privacy for Ethereum (CAPE) library.

// This program is free software: you can redistribute it and/or modify it under the terms of the GNU General Public License as published by the Free Software Foundation, either version 3 of the License, or (at your option) any later version.
// This program is distributed in the hope that it will be useful, but WITHOUT ANY WARRANTY; without even the implied warranty of MERCHANTABILITY or FITNESS FOR A PARTICULAR PURPOSE. See the GNU General Public License for more details.
// You should have received a copy of the GNU General Public License along with this program. If not, see <https://www.gnu.org/licenses/>.

// A wallet that generates random transactions, for testing purposes.
// This test is still a work in progress and will not work until we have
// integration with the EQS.  See Issue: https://github.com/EspressoSystems/cape/issues/548
#![deny(warnings)]

use async_std::task::sleep;
use cap_rust_sandbox::{deploy::deploy_erc20_token, universal_param::UNIVERSAL_PARAM};
use cape_wallet::backend::{CapeBackend, CapeBackendConfig};
use cape_wallet::mocks::*;
use cape_wallet::testing::create_test_network;
use cape_wallet::testing::get_burn_amount;
use cape_wallet::testing::OperationType;
use cape_wallet::testing::{
    burn_token, find_freezable_records, freeze_token, fund_eth_wallet, rpc_url_for_test, spawn_eqs,
    sponsor_simple_token, unfreeze_token, wrap_simple_token,
};
use cape_wallet::CapeWallet;
use jf_cap::keys::UserKeyPair;
use jf_cap::keys::UserPubKey;
use jf_cap::structs::AssetCode;
use jf_cap::structs::AssetPolicy;
use jf_cap::structs::FreezeFlag;
<<<<<<< HEAD
use jf_cap::{keys::UserPubKey, proof::universal_setup_for_staging};
=======
>>>>>>> 7f6c97e9
use rand::distributions::weighted::WeightedError;
use rand::seq::SliceRandom;
use rand_chacha::{rand_core::SeedableRng, ChaChaRng};
use seahorse::txn_builder::RecordInfo;
use seahorse::{events::EventIndex, hd::KeyTree};
use std::fs::File;
use std::io::{Read, Write};
use std::path::{Path, PathBuf};
use std::time::Duration;
use structopt::StructOpt;
use tracing::{event, Level};

#[derive(StructOpt)]
struct Args {
    /// Path to a private key file to use for the wallet.
    ///
    /// If not given, new keys are generated randomly.
    /// Ignored if the sender flag is set
    #[structopt(short, long)]
    key_path: Option<PathBuf>,

    /// Seed for random number generation.
    #[structopt(short, long)]
    seed: Option<u64>,

    /// Path to a saved wallet, or a new directory where this wallet will be saved.
    storage: PathBuf,

    /// Path to all pub keys for sending assets to other wallets.  Stored in file until
    /// Address Book is ready
    pub_key_storage: PathBuf,

    /// If true then give the wallet the faucet key to send some native assets.
    #[structopt(long)]
    sender: bool,
}

async fn retry_delay() {
    sleep(Duration::from_secs(1)).await
}

// Use the Address Book here instead: https://github.com/EspressoSystems/cape/issues/641
async fn write_pub_key(key: &UserPubKey, path: &Path) {
    let mut keys: Vec<UserPubKey> = if path.exists() {
        get_pub_keys_from_file(path).await
    } else {
        vec![]
    };
    keys.push(key.clone());
    let mut file = File::create(path).unwrap_or_else(|err| {
        panic!("cannot open private key file: {}", err);
    });
    file.write_all(&bincode::serialize(&keys).unwrap()).unwrap();
}

async fn get_pub_keys_from_file(path: &Path) -> Vec<UserPubKey> {
    let mut file = File::open(path).unwrap_or_else(|err| {
        panic!("cannot open pub keys file: {}", err);
    });
    let mut bytes = Vec::new();
    let num_bytes = file.read_to_end(&mut bytes).unwrap_or_else(|err| {
        panic!("error reading pub keys file: {}", err);
    });
    if num_bytes == 0 {
        return vec![];
    }
    bincode::deserialize(&bytes).unwrap_or_else(|err| {
        panic!("invalid private key file: {}", err);
    })
}

#[async_std::main]
async fn main() {
    tracing_subscriber::fmt()
        .pretty()
        .with_env_filter(tracing_subscriber::EnvFilter::from_default_env())
        .init();
    println!("Starting Test Wallet");

    let args = Args::from_args();

    let mut rng = ChaChaRng::seed_from_u64(args.seed.unwrap_or(0));

<<<<<<< HEAD
    let universal_param = universal_setup_for_staging(2usize.pow(16), &mut rng).unwrap();
=======
    let universal_param = &*UNIVERSAL_PARAM;
>>>>>>> 7f6c97e9
    let mut loader = MockCapeWalletLoader {
        path: args.storage,
        key: KeyTree::random(&mut rng).0,
    };

    // Everyone creates own relayer and EQS, not sure it works without EQS
    let (sender_key, relayer_url, address_book_url, contract_address, _) =
        create_test_network(&mut rng, universal_param, None).await;
    // Spawn our own EQS since we have our own relayer and contract connection.
    // TODO connect to an existing EQS.
    let (eqs_url, _eqs_dir, _join_eqs) = spawn_eqs(contract_address).await;
    println!("Ledger Created");
    let backend = CapeBackend::new(
        universal_param,
        CapeBackendConfig {
            rpc_url: rpc_url_for_test(),
            eqs_url,
            relayer_url: relayer_url.clone(),
            address_book_url,
            contract_address,
            eth_mnemonic: None,
            min_polling_delay: Duration::from_millis(500),
        },
        &mut loader,
    )
    .await
    .unwrap();
    println!("Backend Created");

    let mut wallet = CapeWallet::new(backend).await.unwrap();
    let pub_key = if args.sender {
        wallet
            .add_user_key(
                sender_key.clone(),
                "sending account".into(),
                EventIndex::default(),
            )
            .await
            .unwrap();
        wallet.await_key_scan(&sender_key.address()).await.unwrap();
        sender_key.pub_key()
    } else {
        match args.key_path {
            Some(path) => {
                let mut file = File::open(path).unwrap_or_else(|err| {
                    panic!("cannot open private key file: {}", err);
                });
                let mut bytes = Vec::new();
                file.read_to_end(&mut bytes).unwrap_or_else(|err| {
                    panic!("error reading private key file: {}", err);
                });
                let key: UserKeyPair = bincode::deserialize(&bytes).unwrap_or_else(|err| {
                    panic!("invalid private key file: {}", err);
                });
                wallet
                    .add_user_key(key.clone(), "sending account".into(), EventIndex::default())
                    .await
                    .unwrap_or_else(|err| {
                        panic!("error loading key: {}", err);
                    });
                key.pub_key()
            }
            None => wallet
                .generate_user_key("sending account".into(), None)
                .await
                .unwrap_or_else(|err| {
                    panic!("error generating random key: {}", err);
                }),
        }
    };

    fund_eth_wallet(&mut wallet).await;

    let freeze_key = wallet
        .generate_freeze_key("freezing account".into())
        .await
        .unwrap();
    let audit_key = wallet
        .generate_audit_key("viewing account".into())
        .await
        .unwrap();

    println!("Wallet created");

    write_pub_key(&pub_key, &args.pub_key_storage).await;
    println!("Wrote pub key to file");

    let address = pub_key.address();
    event!(
        Level::INFO,
        "initialized wallet\n  address: {}\n  pub key: {}",
        address,
        pub_key,
    );

    // Wait for initial balance.
    while wallet
        .balance_breakdown(&address, &AssetCode::native())
        .await
        == 0
    {
        event!(Level::INFO, "waiting for initial balance");
        retry_delay().await;
    }

    // Check if we already have a mintable asset (if we are loading from a saved wallet).
    let my_asset = match wallet
        .assets()
        .await
        .into_iter()
        .find(|asset| asset.mint_info.is_some())
    {
        Some(asset) => {
            event!(
                Level::INFO,
                "found saved wallet with custom asset type {}",
                asset.definition.code
            );
            asset.definition
        }
        None => {
            let policy = AssetPolicy::default()
                .set_freezer_pub_key(freeze_key.clone())
                .set_auditor_pub_key(audit_key)
                .reveal_user_address()
                .unwrap()
                .reveal_amount()
                .unwrap()
                .reveal_blinding_factor()
                .unwrap();
            let my_asset = wallet
                .define_asset("my_asset".into(), &[], policy)
                .await
                .expect("failed to define asset");
            event!(Level::INFO, "defined a new asset type: {}", my_asset.code);
            my_asset
        }
    };
    // If we don't yet have a balance of our asset type, mint some.
    if wallet.balance_breakdown(&address, &my_asset.code).await == 0 {
        event!(Level::INFO, "minting my asset type {}", my_asset.code);
        loop {
            let txn = wallet
                .mint(&address, 1, &my_asset.code, 1u64 << 32, address.clone())
                .await
                .expect("failed to generate mint transaction");
            let status = wallet
                .await_transaction(&txn)
                .await
                .expect("error waiting for mint to complete");
            if status.succeeded() {
                break;
            }
            // The mint transaction is allowed to fail due to contention from other clients.
            event!(Level::WARN, "mint transaction failed, retrying...");
            retry_delay().await;
        }
        event!(Level::INFO, "minted custom asset");
    }

    // Deploy contract + simple token
    let erc20_contract = deploy_erc20_token().await;
    sponsor_simple_token(&mut wallet, &erc20_contract)
        .await
        .unwrap();

    loop {
        // Use the Address book for this: https://github.com/EspressoSystems/cape/issues/641
        let peers: Vec<UserPubKey> = get_pub_keys_from_file(&args.pub_key_storage).await;
        let operation: OperationType = rand::random();
        match operation {
            OperationType::Mint => {
                // Skip mint, each wallet mints their own token when created
            }
            OperationType::Transfer => {
                let recipient = match peers.choose_weighted(&mut rng, |pk| {
                    if *pk == pub_key {
                        0
                    } else {
                        1
                    }
                }) {
                    Ok(recipient) => recipient,
                    Err(WeightedError::NoItem | WeightedError::AllWeightsZero) => {
                        event!(Level::WARN, "no peers yet, retrying...");
                        retry_delay().await;
                        continue;
                    }
                    Err(err) => {
                        panic!("error in weighted choice of peer: {}", err);
                    }
                };
                // Get a list of assets for which we have a non-zero balance.
                let mut asset_balances = vec![];
                for asset in wallet.assets().await {
                    if wallet
                        .balance_breakdown(&address, &asset.definition.code)
                        .await
                        > 0
                    {
                        asset_balances.push(asset.definition.code);
                    }
                }
                // Randomly choose an asset type for the transfer.
                let asset = asset_balances.choose(&mut rng).unwrap();

                // All transfers are the same, small size. This should prevent fragmentation errors and
                // allow us to make as many transactions as possible with the assets we have.
                let amount = 1;
                let fee = 1;

                event!(
                    Level::INFO,
                    "transferring {} units of {} to user {}",
                    amount,
                    if *asset == AssetCode::native() {
                        String::from("the native asset")
                    } else if *asset == my_asset.code {
                        String::from("my asset")
                    } else {
                        asset.to_string()
                    },
                    recipient,
                );
                let txn = match wallet
                    .transfer(Some(&address), asset, &[(recipient.address(), amount)], fee)
                    .await
                {
                    Ok(txn) => txn,
                    Err(err) => {
                        event!(Level::ERROR, "Error generating transfer: {}", err);
                        continue;
                    }
                };
                match wallet.await_transaction(&txn).await {
                    Ok(status) => {
                        if !status.succeeded() {
                            // Transfers are allowed to fail. It can happen, for instance, if we get starved
                            // out until our transfer becomes too old for the validators. Thus we make this
                            // a warning, not an error.
                            event!(Level::WARN, "transfer failed!");
                        }
                    }
                    Err(err) => {
                        event!(Level::ERROR, "error while waiting for transaction: {}", err);
                    }
                }
            }
            OperationType::Freeze => {
                let freezable_records: Vec<RecordInfo> =
                    find_freezable_records(&wallet, FreezeFlag::Unfrozen).await;
                if freezable_records.is_empty() {
                    continue;
                }
                let record = freezable_records.choose(&mut rng).unwrap();
                let owner_address = record.ro.pub_key.address().clone();
                let asset_def = &record.ro.asset_def;

                freeze_token(
                    &mut wallet,
                    &asset_def.code,
                    record.ro.amount,
                    owner_address,
                )
                .await
                .unwrap();
            }
            OperationType::Unfreeze => {
                let freezable_records: Vec<RecordInfo> =
                    find_freezable_records(&wallet, FreezeFlag::Frozen).await;
                if freezable_records.is_empty() {
                    continue;
                }
                let record = freezable_records.choose(&mut rng).unwrap();
                let owner_address = record.ro.pub_key.address();
                let asset_def = &record.ro.asset_def;

                unfreeze_token(
                    &mut wallet,
                    &asset_def.code,
                    record.ro.amount,
                    owner_address,
                )
                .await
                .unwrap();
            }
            OperationType::Wrap => {
                let asset_def = wallet
                    .define_asset("my_asset".into(), &[], AssetPolicy::default())
                    .await
                    .expect("failed to define asset");
                wrap_simple_token(&mut wallet, &address, asset_def, &erc20_contract, 100)
                    .await
                    .unwrap();
            }
            OperationType::Burn => {
                let assets = wallet.assets().await;
                let asset = assets.choose(&mut rng).unwrap();
                let amount = get_burn_amount(&wallet, asset.definition.code).await;
                burn_token(&mut wallet, asset.definition.clone(), amount)
                    .await
                    .unwrap();
            }
        }
    }
}<|MERGE_RESOLUTION|>--- conflicted
+++ resolved
@@ -27,10 +27,6 @@
 use jf_cap::structs::AssetCode;
 use jf_cap::structs::AssetPolicy;
 use jf_cap::structs::FreezeFlag;
-<<<<<<< HEAD
-use jf_cap::{keys::UserPubKey, proof::universal_setup_for_staging};
-=======
->>>>>>> 7f6c97e9
 use rand::distributions::weighted::WeightedError;
 use rand::seq::SliceRandom;
 use rand_chacha::{rand_core::SeedableRng, ChaChaRng};
@@ -114,11 +110,7 @@
 
     let mut rng = ChaChaRng::seed_from_u64(args.seed.unwrap_or(0));
 
-<<<<<<< HEAD
-    let universal_param = universal_setup_for_staging(2usize.pow(16), &mut rng).unwrap();
-=======
     let universal_param = &*UNIVERSAL_PARAM;
->>>>>>> 7f6c97e9
     let mut loader = MockCapeWalletLoader {
         path: args.storage,
         key: KeyTree::random(&mut rng).0,
