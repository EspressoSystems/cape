// Copyright (c) 2022 Espresso Systems (espressosys.com)
// This file is part of the Configurable Asset Privacy for Ethereum (CAPE) library.

// This program is free software: you can redistribute it and/or modify it under the terms of the GNU General Public License as published by the Free Software Foundation, either version 3 of the License, or (at your option) any later version.
// This program is distributed in the hope that it will be useful, but WITHOUT ANY WARRANTY; without even the implied warranty of MERCHANTABILITY or FITNESS FOR A PARTICULAR PURPOSE. See the GNU General Public License for more details.
// You should have received a copy of the GNU General Public License along with this program. If not, see <https://www.gnu.org/licenses/>.

// A wallet that generates random transactions, for testing purposes.
// This test is for testing a bunch of wallets in the same process doing random transactions.
// It allows us to mock parts of the backend like the EQS, until it is ready for use.
//
// This test is still a work in progrogress.  See: https://github.com/EspressoSystems/cape/issues/649
// for everything left before it works properly.
#![deny(warnings)]

use cap_rust_sandbox::{deploy::deploy_erc20_token, universal_param::UNIVERSAL_PARAM};
use cape_wallet::backend::{CapeBackend, CapeBackendConfig};
use cape_wallet::mocks::*;
use cape_wallet::testing::get_burn_amount;
use cape_wallet::testing::{
    burn_token, create_test_network, find_freezable_records, freeze_token, fund_eth_wallet,
    mint_token, retry_delay, rpc_url_for_test, spawn_eqs, sponsor_simple_token, transfer_token,
    unfreeze_token, wrap_simple_token, OperationType,
};
use cape_wallet::CapeWallet;
use cape_wallet::CapeWalletExt;
use ethers::prelude::Address;
use futures::stream::{iter, StreamExt};
use jf_cap::keys::UserAddress;
use jf_cap::keys::UserKeyPair;
use jf_cap::keys::UserPubKey;
use jf_cap::proof::UniversalParam;
use jf_cap::structs::AssetCode;
use jf_cap::structs::FreezeFlag;
<<<<<<< HEAD
=======
use jf_cap::{keys::UserKeyPair, proof::universal_setup_for_staging};
>>>>>>> 9e023b4f
use rand::seq::SliceRandom;
use rand_chacha::{rand_core::SeedableRng, ChaChaRng};
use seahorse::txn_builder::RecordInfo;
use seahorse::{events::EventIndex, hd::KeyTree};
use std::collections::HashMap;
use std::convert::TryInto;
use std::path::Path;
use std::time::Duration;
use structopt::StructOpt;
use surf::Url;
use tempdir::TempDir;
use tracing::{event, Level};

#[derive(StructOpt)]
struct Args {
    /// Seed for random number generation.
    #[structopt(short, long)]
    seed: Option<u64>,

    /// Spin up this many wallets to talk to each other
    num_wallets: u64,

    #[structopt(short, long)]
    demo_connection: bool,

    #[structopt(long)]
    eqs_url: Option<Url>,

    #[structopt(long)]
    address_book_url: Option<Url>,

    #[structopt(long)]
    relayer_url: Option<Url>,

    #[structopt(long)]
    faucet_url: Option<Url>,

    #[structopt(long)]
    contract_address: Option<Address>,
}

struct NetworkInfo {
    sender_key: Option<UserKeyPair>,
    eqs_url: Url,
    relayer_url: Url,
    address_book_url: Url,
    contract_address: Address,
    _eqs_dir: Option<TempDir>,
}

fn get_network_from_args(args: &Args) -> NetworkInfo {
    NetworkInfo {
        sender_key: None,
        eqs_url: args.eqs_url.as_ref().unwrap().clone(),
        relayer_url: args.relayer_url.as_ref().unwrap().clone(),
        address_book_url: args.address_book_url.as_ref().unwrap().clone(),
        contract_address: *args.contract_address.as_ref().unwrap(),
        _eqs_dir: None,
    }
}

/// Create a wallet w/ a backend connected to a local environment already running
async fn connect_to_demo_backend<'a>(
    network: &NetworkInfo,
    universal_param: &'a UniversalParam,
    rng: &mut ChaChaRng,
    storage: &Path,
) -> CapeWallet<'a, CapeBackend<'a, ()>> {
    let mut loader = MockCapeWalletLoader {
        path: storage.to_path_buf(),
        key: KeyTree::random(rng).0,
    };
    let backend = CapeBackend::new(
        universal_param,
        CapeBackendConfig {
            rpc_url: rpc_url_for_test(),
            eqs_url: network.eqs_url.clone(),
            relayer_url: network.relayer_url.clone(),
            address_book_url: network.address_book_url.clone(),
            contract_address: network.contract_address,
            eth_mnemonic: None,
            min_polling_delay: Duration::from_millis(500),
        },
        &mut loader,
    )
    .await
    .unwrap();

    CapeWallet::new(backend).await.unwrap()
}

#[allow(clippy::needless_lifetimes)]
async fn create_backend_and_sender_wallet<'a>(
    rng: &mut ChaChaRng,
    universal_param: &'a UniversalParam,
    storage: &Path,
) -> (NetworkInfo, CapeWallet<'a, CapeBackend<'a, ()>>) {
    let network_tuple = create_test_network(rng, universal_param, None).await;
    let (eqs_url, eqs_dir, _join_eqs) = spawn_eqs(network_tuple.3).await;
    let network = NetworkInfo {
        sender_key: Some(network_tuple.0),
        eqs_url,
        relayer_url: network_tuple.1,
        address_book_url: network_tuple.2,
        contract_address: network_tuple.3,
        _eqs_dir: Some(eqs_dir),
    };

    let mut loader = MockCapeWalletLoader {
        path: storage.to_path_buf(),
        key: KeyTree::random(rng).0,
    };

    let backend = CapeBackend::new(
        universal_param,
        CapeBackendConfig {
            rpc_url: rpc_url_for_test(),
            eqs_url: network.eqs_url.clone(),
            relayer_url: network.relayer_url.clone(),
            address_book_url: network.address_book_url.clone(),
            contract_address: network.contract_address,
            eth_mnemonic: None,
            min_polling_delay: Duration::from_millis(500),
        },
        &mut loader,
    )
    .await
    .unwrap();

    let mut wallet = CapeWallet::new(backend).await.unwrap();
    wallet
        .add_user_key(
            network.sender_key.as_ref().unwrap().clone(),
            "sending account".into(),
            EventIndex::default(),
        )
        .await
        .unwrap();

    wallet
        .await_key_scan(&network.sender_key.as_ref().unwrap().address())
        .await
        .unwrap();
    let pub_key = network.sender_key.as_ref().unwrap().pub_key();

    let address = pub_key.address();
    event!(
        Level::INFO,
        "initialized sender wallet\n  address: {}\n  pub key: {}",
        address,
        pub_key,
    );

    // Wait for initial balance.
    while wallet
        .balance_breakdown(&address, &AssetCode::native())
        .await
        == 0
    {
        event!(Level::INFO, "waiting for initial balance");
        retry_delay().await;
    }
    (network, wallet)
}

async fn create_wallet<'a>(
    rng: &mut ChaChaRng,
    universal_param: &'a UniversalParam,
    network: &NetworkInfo,
    storage: &Path,
) -> (UserPubKey, CapeWallet<'a, CapeBackend<'a, ()>>) {
    let mut loader = MockCapeWalletLoader {
        path: storage.to_path_buf(),
        key: KeyTree::random(rng).0,
    };

    let backend = CapeBackend::new(
        universal_param,
        CapeBackendConfig {
            rpc_url: rpc_url_for_test(),
            eqs_url: network.eqs_url.clone(),
            relayer_url: network.relayer_url.clone(),
            address_book_url: network.address_book_url.clone(),
            contract_address: network.contract_address,
            eth_mnemonic: None,
            min_polling_delay: Duration::from_millis(500),
        },
        &mut loader,
    )
    .await
    .unwrap();

    let mut wallet = CapeWallet::new(backend).await.unwrap();

    (
        wallet
            .generate_user_key("sending account".into(), None)
            .await
            .unwrap(),
        wallet,
    )
}

fn add_balance(
    addr: &UserAddress,
    amount: u64,
    asset: &AssetCode,
    balances: &mut HashMap<UserAddress, HashMap<AssetCode, u64>>,
) {
    let balance_ref: &mut u64 = balances
        .entry(addr.clone())
        .or_default()
        .entry(*asset)
        .or_default();
    *balance_ref += amount;
}

fn remove_balance(
    addr: &UserAddress,
    amount: u64,
    asset: &AssetCode,
    balances: &mut HashMap<UserAddress, HashMap<AssetCode, u64>>,
) {
    assert!(
        balances.contains_key(addr),
        "Test never recorded the sender having any assets"
    );

    let assets = balances.get_mut(addr).unwrap();
    let balance = *assets.get(asset).unwrap_or(&0);

    assert!(
        balance >= amount,
        "Address {} only has {} balance but is trying to burn {}.",
        addr,
        balance,
        amount
    );

    assets.insert(*asset, balance - amount);
}

fn update_balances(
    send_addr: &UserAddress,
    receiver_addr: &UserAddress,
    amount: u64,
    asset: &AssetCode,
    balances: &mut HashMap<UserAddress, HashMap<AssetCode, u64>>,
) {
    assert!(
        balances.contains_key(send_addr),
        "Test never recorded the sender having any assets"
    );

    if !balances.contains_key(receiver_addr) {
        balances.insert(receiver_addr.clone(), HashMap::new());
    }

    let sender_assets = balances.get_mut(send_addr).unwrap();
    // Udate with asset code
    let send_balance = *sender_assets.get(asset).unwrap_or(&0);
    assert!(
        send_balance >= amount,
        "Address {} only has {} balance but is trying to send {}.",
        send_addr,
        send_balance,
        amount
    );
    sender_assets.insert(*asset, send_balance - amount);

    let rec_assets = balances.get_mut(receiver_addr).unwrap();
    let receive_balance = *rec_assets.get(asset).unwrap_or(&0);
    rec_assets.insert(*asset, receive_balance + amount);
}

#[async_std::main]
async fn main() {
    let mut tmp_dirs: Vec<TempDir> = vec![];
    let mut balances = HashMap::new();
    let args = Args::from_args();
    let mut rng = ChaChaRng::seed_from_u64(args.seed.unwrap_or(0));
<<<<<<< HEAD
    let universal_param = &*UNIVERSAL_PARAM;
    let tmp_dir = TempDir::new("random_in_mem_test_sender").unwrap();
    tmp_dirs.push(tmp_dir);
    let (network, mut wallet) = create_backend_and_sender_wallet(
        &mut rng,
        universal_param,
        tmp_dirs.last().unwrap().path(),
    )
    .await;
=======
    let universal_param = universal_setup_for_staging(2usize.pow(16), &mut rng).unwrap();
    let tmp_dir = TempDir::new("random_in_mem_test_sender").unwrap();
    tmp_dirs.push(tmp_dir);
    let (network, mut wallet) = if args.demo_connection {
        tracing_subscriber::fmt().pretty().init();
        event!(Level::INFO, "Connecting to Demo Environment");
        let network = get_network_from_args(&args);
        let mut wallet = connect_to_demo_backend(
            &network,
            &universal_param,
            &mut rng,
            tmp_dirs.last().unwrap().path(),
        )
        .await;
        let pk = wallet
            .generate_user_key("sending account".into(), None)
            .await
            .unwrap();
        // fund wallet with native tokens from the faucet
        let faucet_url = args.faucet_url.unwrap();
        let client: surf::Client = surf::Config::new()
            .set_base_url(faucet_url)
            .set_timeout(None)
            .try_into()
            .unwrap();
        client.get("healthcheck").send().await.unwrap();
        let mut _res = client
            .post("request_fee_assets")
            .body(bincode::serialize(&pk).unwrap())
            .await
            .unwrap();
        while wallet
            .balance_breakdown(&pk.address(), &AssetCode::native())
            .await
            == 0
        {
            event!(Level::INFO, "waiting for initial balance");
            retry_delay().await;
        }
        (network, wallet)
    } else {
        create_backend_and_sender_wallet(
            &mut rng,
            &universal_param,
            tmp_dirs.last().unwrap().path(),
        )
        .await
    };

>>>>>>> 9e023b4f
    event!(Level::INFO, "Sender wallet has some initial balance");
    fund_eth_wallet(&mut wallet).await;
    event!(Level::INFO, "Funded Sender wallet with eth");

    // sponsor some token
    let erc20_contract = deploy_erc20_token().await;
    let sponsored_asset = sponsor_simple_token(&mut wallet, &erc20_contract)
        .await
        .unwrap();
    let address = wallet.pub_keys().await[0].address();
    balances.insert(address.clone(), HashMap::new());

    let mut wallets = vec![];
    let mut public_keys = vec![];

    for i in 0..(args.num_wallets) {
        event!(Level::INFO, "Creating wallet: {}", i + 1);
        let tmp_dir = TempDir::new("random_in_mem_test").unwrap();
        tmp_dirs.push(tmp_dir);
        let (k, mut w) = create_wallet(
            &mut rng,
            universal_param,
            &network,
            tmp_dirs.last().unwrap().path(),
        )
        .await;
        w.generate_freeze_key("freezing account".into())
            .await
            .unwrap();
        w.generate_audit_key("viewing account".into())
            .await
            .unwrap();
        event!(
            Level::INFO,
            "initialized new wallet\n  address: {}\n  pub key: {}",
            k.address(),
            k,
        );
        fund_eth_wallet(&mut w).await;
        event!(Level::INFO, "Funded new wallet with eth");
        // Fund the wallet with some native asset for paying fees
        let txn = transfer_token(&mut wallet, k.address(), 200, AssetCode::native(), 1)
            .await
            .unwrap();
        wallet.await_transaction(&txn).await.unwrap();

        balances.insert(k.address().clone(), HashMap::new());
        balances
            .get_mut(&k.address())
            .unwrap()
            .insert(AssetCode::native(), 200);

        event!(Level::INFO, "Sent native token to new wallet");
        public_keys.push(k);
        wallets.push(w);
    }

    loop {
        let operation: OperationType = rand::random();

        match operation {
            OperationType::Mint => {
                event!(Level::INFO, "Minting");
                let minter = wallets.choose_mut(&mut rng).unwrap();
                let address = minter.pub_keys().await[0].address();
                let (asset, maybe_txn) = mint_token(minter).await.unwrap();
                event!(Level::INFO, "minted custom asset.  Code: {}", asset.code);
                if maybe_txn.is_some() {
                    balances
                        .get_mut(&address)
                        .unwrap()
                        .insert(asset.code, 1u64 << 32);
                }
            }
            OperationType::Transfer => {
                event!(Level::INFO, "Transfering");
                let sender = wallets.choose_mut(&mut rng).unwrap();
                let sender_address = sender.pub_keys().await[0].address();

                let recipient_pk = public_keys.choose(&mut rng).unwrap();
                // Can't choose weighted and check this because async lambda not allowed.
                // There is probably a betterw way
                if sender.pub_keys().await[0] == *recipient_pk {
                    continue;
                }
                // Get a list of assets for which we have a non-zero balance.
                let mut asset_balances = vec![];
                for asset in sender.assets().await {
                    if sender
                        .balance_breakdown(&sender_address, &asset.definition.code)
                        .await
                        > 0
                    {
                        asset_balances.push(asset.definition.code);
                    }
                }
                // Randomly choose an asset type for the transfer.
                let asset = asset_balances.choose(&mut rng).unwrap();
                let amount = 1;
                let fee = 1;

                event!(
                    Level::INFO,
                    "transferring {} units of {} to user {}",
                    amount,
                    if *asset == AssetCode::native() {
                        String::from("the native asset")
                    } else {
                        asset.to_string()
                    },
                    recipient_pk,
                );
                match transfer_token(sender, recipient_pk.address(), amount, *asset, fee).await {
                    Ok(txn) => match sender.await_transaction(&txn).await {
                        Ok(status) => {
                            if !status.succeeded() {
                                // Transfers are allowed to fail. It can happen, for instance, if we
                                // get starved out until our transfer becomes too old for the
                                // validators. Thus we make this a warning, not an error.
                                event!(Level::WARN, "transfer failed!");
                            }
                            update_balances(
                                &sender_address,
                                &recipient_pk.address(),
                                amount,
                                asset,
                                &mut balances,
                            )
                        }
                        Err(err) => {
                            event!(Level::ERROR, "error while waiting for transaction: {}", err);
                        }
                    },
                    Err(err) => {
                        event!(Level::ERROR, "error while building transaction: {}", err);
                    }
                }
            }
            OperationType::Freeze => {
                event!(Level::INFO, "Freezing");
                let freezer = wallets.choose_mut(&mut rng).unwrap();

                let freezable_records: Vec<RecordInfo> =
                    find_freezable_records(freezer, FreezeFlag::Unfrozen).await;
                if freezable_records.is_empty() {
                    event!(Level::INFO, "No freezable records");
                    continue;
                }
                let record = freezable_records.choose(&mut rng).unwrap();
                let owner_address = record.ro.pub_key.address().clone();
                let asset_def = &record.ro.asset_def;
                event!(
                    Level::INFO,
                    "Freezing Asset: {}, Amount: {}, Owner: {}",
                    asset_def.code,
                    record.ro.amount,
                    owner_address
                );

                freeze_token(freezer, &asset_def.code, record.ro.amount, owner_address)
                    .await
                    .ok();
            }
            OperationType::Unfreeze => {
                event!(Level::INFO, "Unfreezing");
                let freezer = wallets.choose_mut(&mut rng).unwrap();

                let freezable_records: Vec<RecordInfo> =
                    find_freezable_records(freezer, FreezeFlag::Frozen).await;
                if freezable_records.is_empty() {
                    event!(Level::INFO, "No frozen records");
                    continue;
                }
                let record = freezable_records.choose(&mut rng).unwrap();
                let owner_address = record.ro.pub_key.address();
                let asset_def = &record.ro.asset_def;
                event!(
                    Level::INFO,
                    "Unfreezing Asset: {}, Amount: {}, Owner: {}",
                    asset_def.code,
                    record.ro.amount,
                    owner_address
                );
                unfreeze_token(freezer, &asset_def.code, record.ro.amount, owner_address)
                    .await
                    .ok();
            }
            OperationType::Wrap => {
                event!(Level::INFO, "Wrapping");
                let wrapper = wallets.choose_mut(&mut rng).unwrap();
                let wrapper_key = wrapper.pub_keys().await[0].clone();
                wrap_simple_token(
                    wrapper,
                    &wrapper_key.address(),
                    sponsored_asset.clone(),
                    &erc20_contract,
                    100,
                )
                .await
                .unwrap();
                add_balance(
                    &wrapper_key.address(),
                    100,
                    &sponsored_asset.code,
                    &mut balances,
                );
            }
            OperationType::Burn => {
                event!(Level::INFO, "Burning");
                let burner = wallets.choose_mut(&mut rng).unwrap();
                let asset = iter(burner.assets().await)
                    .filter(|asset| burner.is_wrapped_asset(asset.definition.code))
                    .next()
                    .await;
                if let Some(asset) = asset {
                    event!(Level::INFO, "Can burn something");
                    let amount = get_burn_amount(burner, asset.definition.code).await;
                    if amount > 0 {
                        event!(
                            Level::INFO,
                            "Buring {} asset: {}",
                            amount,
                            asset.definition.code
                        );
                        match burn_token(burner, asset.definition.clone(), amount).await {
                            Ok(_) => {
                                remove_balance(
                                    &burner.pub_keys().await[0].address(),
                                    amount,
                                    &asset.definition.code,
                                    &mut balances,
                                );
                            }
                            Err(err) => {
                                event!(Level::ERROR, "Error generating burn txn: {}", err);
                            }
                        }
                    }
                } else {
                    event!(Level::INFO, "no burnable assets, skipping burn operation");
                }
            }
        }
    }
}<|MERGE_RESOLUTION|>--- conflicted
+++ resolved
@@ -32,10 +32,6 @@
 use jf_cap::proof::UniversalParam;
 use jf_cap::structs::AssetCode;
 use jf_cap::structs::FreezeFlag;
-<<<<<<< HEAD
-=======
-use jf_cap::{keys::UserKeyPair, proof::universal_setup_for_staging};
->>>>>>> 9e023b4f
 use rand::seq::SliceRandom;
 use rand_chacha::{rand_core::SeedableRng, ChaChaRng};
 use seahorse::txn_builder::RecordInfo;
@@ -317,18 +313,7 @@
     let mut balances = HashMap::new();
     let args = Args::from_args();
     let mut rng = ChaChaRng::seed_from_u64(args.seed.unwrap_or(0));
-<<<<<<< HEAD
     let universal_param = &*UNIVERSAL_PARAM;
-    let tmp_dir = TempDir::new("random_in_mem_test_sender").unwrap();
-    tmp_dirs.push(tmp_dir);
-    let (network, mut wallet) = create_backend_and_sender_wallet(
-        &mut rng,
-        universal_param,
-        tmp_dirs.last().unwrap().path(),
-    )
-    .await;
-=======
-    let universal_param = universal_setup_for_staging(2usize.pow(16), &mut rng).unwrap();
     let tmp_dir = TempDir::new("random_in_mem_test_sender").unwrap();
     tmp_dirs.push(tmp_dir);
     let (network, mut wallet) = if args.demo_connection {
@@ -337,7 +322,7 @@
         let network = get_network_from_args(&args);
         let mut wallet = connect_to_demo_backend(
             &network,
-            &universal_param,
+            universal_param,
             &mut rng,
             tmp_dirs.last().unwrap().path(),
         )
@@ -369,15 +354,10 @@
         }
         (network, wallet)
     } else {
-        create_backend_and_sender_wallet(
-            &mut rng,
-            &universal_param,
-            tmp_dirs.last().unwrap().path(),
-        )
-        .await
+        create_backend_and_sender_wallet(&mut rng, universal_param, tmp_dirs.last().unwrap().path())
+            .await
     };
 
->>>>>>> 9e023b4f
     event!(Level::INFO, "Sender wallet has some initial balance");
     fund_eth_wallet(&mut wallet).await;
     event!(Level::INFO, "Funded Sender wallet with eth");
