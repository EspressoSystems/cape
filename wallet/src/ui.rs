// Copyright (c) 2022 Espresso Systems (espressosys.com)
// This file is part of the Configurable Asset Privacy for Ethereum (CAPE) library.

// This program is free software: you can redistribute it and/or modify it under the terms of the GNU General Public License as published by the Free Software Foundation, either version 3 of the License, or (at your option) any later version.
// This program is distributed in the hope that it will be useful, but WITHOUT ANY WARRANTY; without even the implied warranty of MERCHANTABILITY or FITNESS FOR A PARTICULAR PURPOSE. See the GNU General Public License for more details.
// You should have received a copy of the GNU General Public License along with this program. If not, see <https://www.gnu.org/licenses/>.

//! Type definitions for UI-focused API responses.

use jf_cap::{
<<<<<<< HEAD
    keys::{AuditorKeyPair, AuditorPubKey, FreezerKeyPair, FreezerPubKey, UserKeyPair, UserPubKey},
    structs::AssetCode,
=======
    keys::{AuditorPubKey, FreezerPubKey, UserPubKey},
    structs::{AssetCode, AssetDefinition as JfAssetDefinition, AssetPolicy},
>>>>>>> cb15b858
};
use net::UserAddress;
use seahorse::{
    accounts::{AccountInfo, KeyPair},
    txn_builder::RecordInfo,
    MintInfo,
};
use serde::{Deserialize, Serialize};
use std::collections::HashMap;
use std::fmt::{self, Display, Formatter};
use std::str::FromStr;

/// UI-friendly asset definition.
#[derive(Clone, Debug, Default, Deserialize, Eq, Hash, PartialEq, Serialize)]
pub struct AssetDefinition {
    pub code: AssetCode,

    /// Asset policy attributes.
    pub freezing_key: Option<FreezerPubKey>,
    pub viewing_key: Option<AuditorPubKey>,
    pub address_viewable: bool,
    pub amount_viewable: bool,
    pub viewing_threshold: u64,
}

impl AssetDefinition {
    /// Return native asset definition.
    pub fn native() -> Self {
        AssetDefinition::from(JfAssetDefinition::native())
    }

    /// Return the dummy record asset definition.
    pub fn dummy() -> Self {
        AssetDefinition::from(JfAssetDefinition::dummy())
    }
}

impl From<JfAssetDefinition> for AssetDefinition {
    fn from(definition: JfAssetDefinition) -> Self {
        let policy = definition.policy_ref();
        Self {
            code: definition.code,
            // If the freezer public key is set, i.e., non-default,
            // include it in the asset definition.
            freezing_key: if policy.is_freezer_pub_key_set() {
                Some(policy.freezer_pub_key().clone())
            } else {
                None
            },
            // If the auditor public key is set, i.e., non-default,
            // include it in the asset definition.
            viewing_key: if policy.is_auditor_pub_key_set() {
                Some(policy.auditor_pub_key().clone())
            } else {
                None
            },
            address_viewable: policy.is_user_address_revealed(),
            amount_viewable: policy.is_amount_revealed(),
            viewing_threshold: policy.reveal_threshold(),
        }
    }
}

impl From<AssetDefinition> for JfAssetDefinition {
    fn from(definition: AssetDefinition) -> JfAssetDefinition {
        let code = definition.code;
        let mut policy = AssetPolicy::default();
        if let Some(freezing_key) = definition.freezing_key {
            policy = policy.set_freezer_pub_key(freezing_key);
        }
        if let Some(viewing_key) = definition.viewing_key {
            policy = policy.set_auditor_pub_key(viewing_key);
            if definition.address_viewable {
                policy = policy.reveal_user_address().unwrap();
            }
            if definition.amount_viewable {
                policy = policy.reveal_amount().unwrap();
            }
            policy = policy.set_reveal_threshold(definition.viewing_threshold);
        }
        JfAssetDefinition::new(code, policy).unwrap()
    }
}

impl Display for AssetDefinition {
    fn fmt(&self, f: &mut Formatter<'_>) -> fmt::Result {
        write!(f, "code:{}", self.code)?;
        if let Some(freezing_key) = &self.viewing_key {
            write!(f, ",freezing key:{}", freezing_key,)?;
        }
        if let Some(viewing_key) = &self.viewing_key {
            write!(f, ",viewing key:{}", viewing_key,)?;
            write!(f, ",address viewable:{}", self.address_viewable)?;
            write!(f, ",amount viewable:{}", self.amount_viewable)?;
            write!(f, ",viewing threshold:{}", self.viewing_threshold)?;
        }
        Ok(())
    }
}

impl FromStr for AssetDefinition {
    type Err = String;

    fn from_str(s: &str) -> Result<Self, Self::Err> {
        // This parse method is meant for a friendly, discoverable CLI interface. It parses a
        // comma-separated list of key-value pairs, like `address_viewable:true`. This allows the
        // fields to be specified in any order, or not at all. Recognized fields are "code",
        // "freezing key", "viewing key", "address viewable", "amount viewable", and "viewing
        // threshold".
        let mut code = None;
        let mut freezing_key = None;
        let mut viewing_key = None;
        let mut address_viewable = false;
        let mut amount_viewable = false;
        let mut viewing_threshold = 0;
        for kv in s.split(',') {
            let (key, value) = match kv.split_once(':') {
                Some(split) => split,
                None => return Err(format!("expected key:value pair, got {}", kv)),
            };
            match key {
                "code" => {
                    code = Some(
                        value
                            .parse()
                            .map_err(|_| format!("expected AssetCode, got {}", value))?,
                    )
                }
                "freezing_key" => {
                    freezing_key = Some(
                        value
                            .parse()
                            .map_err(|_| format!("expected FreezerPubKey, got {}", value))?,
                    )
                }
                "viewing_key" => {
                    viewing_key = Some(
                        value
                            .parse()
                            .map_err(|_| format!("expected AuditorPubKey, got {}", value))?,
                    )
                }
                "address_viewable" => {
                    address_viewable = value
                        .parse()
                        .map_err(|_| format!("expected bool, got {}", value))?;
                }
                "amount_viewable" => {
                    amount_viewable = value
                        .parse()
                        .map_err(|_| format!("expected bool, got {}", value))?;
                }
                "viewing_threshold" => {
                    viewing_threshold = value
                        .parse()
                        .map_err(|_| format!("expected u64, got {}", value))?;
                }
                _ => return Err(format!("unrecognized key {}", key)),
            }
        }

        let code = match code {
            Some(code) => code,
            None => return Err(String::from("must specify code")),
        };

        Ok(AssetDefinition {
            code,
            freezing_key,
            viewing_key,
            address_viewable,
            amount_viewable,
            viewing_threshold,
        })
    }
}

/// UI-friendly details about an asset type.
#[derive(Clone, Debug, PartialEq, Serialize, Deserialize)]
pub struct AssetInfo {
    pub definition: AssetDefinition,
    pub mint_info: Option<MintInfo>,
    pub verified: bool,
}

impl AssetInfo {
    pub fn new(definition: AssetDefinition, mint_info: MintInfo, verified: bool) -> Self {
        Self {
            definition,
            mint_info: Some(mint_info),
            verified,
        }
    }

    /// Details about the native asset type.
    pub fn native() -> Self {
        Self {
            definition: AssetDefinition::native(),
            mint_info: None,
            verified: false,
        }
    }
}

impl From<AssetDefinition> for AssetInfo {
    fn from(definition: AssetDefinition) -> Self {
        Self {
            definition,
            mint_info: None,
            verified: false,
        }
    }
}

impl From<seahorse::AssetInfo> for AssetInfo {
    fn from(asset_info: seahorse::AssetInfo) -> Self {
        Self {
            definition: AssetDefinition::from(asset_info.definition),
            mint_info: asset_info.mint_info,
            verified: asset_info.verified,
        }
    }
}

impl Display for AssetInfo {
    fn fmt(&self, f: &mut Formatter<'_>) -> fmt::Result {
        write!(f, "definition:{}", self.definition)?;
        if let Some(mint_info) = &self.mint_info {
            write!(
                f,
                ",seed:{},description:{}",
                mint_info.seed,
                mint_info.fmt_description()
            )?;
        }
        write!(f, ",verified:{}", self.verified)?;
        Ok(())
    }
}

impl FromStr for AssetInfo {
    type Err = String;

    fn from_str(s: &str) -> Result<Self, Self::Err> {
        // This parse method is meant for a friendly, discoverable CLI interface. It parses a
        // comma-separated list of key-value pairs, like `description:my_asset`. This allows the
        // fields to be specified in any order, or not at all. Recognized fields are "definition",
        // "seed", and "description".
        let mut definition = None;
        let mut seed = None;
        let mut description = None;
        for kv in s.split(',') {
            let (key, value) = match kv.split_once(':') {
                Some(split) => split,
                None => return Err(format!("expected key:value pair, got {}", kv)),
            };
            match key {
                "definition" => {
                    definition = Some(
                        value
                            .parse()
                            .map_err(|_| format!("expected AssetDefinition, got {}", value))?,
                    )
                }
                "seed" => {
                    seed = Some(
                        value
                            .parse()
                            .map_err(|_| format!("expected AssetCodeSeed, got {}", value))?,
                    )
                }
                "description" => description = Some(MintInfo::parse_description(value)),
                _ => return Err(format!("unrecognized key {}", key)),
            }
        }

        let definition = match definition {
            Some(definition) => definition,
            None => return Err(String::from("must specify definition")),
        };
        let mint_info = match (seed, description) {
            (Some(seed), Some(description)) => Some(MintInfo { seed, description }),
            (None, None) => None,
            _ => {
                return Err(String::from(
                    "seed and description must be specified together or not at all",
                ))
            }
        };

        Ok(AssetInfo {
            definition,
            mint_info,
            verified: false,
        })
    }
}

#[derive(Debug, PartialEq, Deserialize, Serialize)]
/// Public keys for spending, viewing and freezing assets.
pub enum PubKey {
    Sending(UserPubKey),
    Viewing(AuditorPubKey),
    Freezing(FreezerPubKey),
}

#[derive(Debug, Deserialize, Serialize)]
/// Private keys for spending, viewing and freezing assets.
pub enum PrivateKey {
    Sending(UserKeyPair),
    Viewing(AuditorKeyPair),
    Freezing(FreezerKeyPair),
}

#[derive(Clone, Debug, PartialEq, Eq, Serialize, Deserialize)]
pub enum BalanceInfo {
    /// The balance of a single asset, in a single account.
    Balance(u64),
    /// All the balances of an account, by asset type.
    AccountBalances(HashMap<AssetCode, u64>),
    /// All the balances of all accounts owned by the wallet.
    AllBalances(HashMap<UserAddress, HashMap<AssetCode, u64>>),
}

#[derive(Clone, Debug, PartialEq, Serialize, Deserialize)]
pub struct WalletSummary {
    pub addresses: Vec<UserAddress>,
    pub sending_keys: Vec<UserPubKey>,
    pub viewing_keys: Vec<AuditorPubKey>,
    pub freezing_keys: Vec<FreezerPubKey>,
    pub assets: Vec<AssetInfo>,
}

#[derive(Clone, Debug, PartialEq, Serialize, Deserialize)]
pub struct Record {
    pub address: UserAddress,
    pub asset: AssetCode,
    pub amount: u64,
    pub uid: u64,
}

impl From<RecordInfo> for Record {
    fn from(record: RecordInfo) -> Self {
        Self {
            address: record.ro.pub_key.address().into(),
            asset: record.ro.asset_def.code,
            amount: record.ro.amount,
            uid: record.uid,
        }
    }
}

#[derive(Clone, Debug, PartialEq, Serialize, Deserialize)]
pub struct Account {
    pub records: Vec<Record>,
    pub balance: u64,
    pub assets: HashMap<AssetCode, AssetInfo>,
    pub description: String,
    pub used: bool,
}

impl<Key: KeyPair> From<AccountInfo<Key>> for Account {
    fn from(info: AccountInfo<Key>) -> Self {
        Self {
            records: info.records.into_iter().map(|rec| rec.into()).collect(),
            assets: info
                .assets
                .into_iter()
                .map(|asset| (asset.definition.code, AssetInfo::from(asset)))
                .collect(),
            balance: info.balance,
            description: info.description,
            used: info.used,
        }
    }
}<|MERGE_RESOLUTION|>--- conflicted
+++ resolved
@@ -8,13 +8,8 @@
 //! Type definitions for UI-focused API responses.
 
 use jf_cap::{
-<<<<<<< HEAD
     keys::{AuditorKeyPair, AuditorPubKey, FreezerKeyPair, FreezerPubKey, UserKeyPair, UserPubKey},
-    structs::AssetCode,
-=======
-    keys::{AuditorPubKey, FreezerPubKey, UserPubKey},
     structs::{AssetCode, AssetDefinition as JfAssetDefinition, AssetPolicy},
->>>>>>> cb15b858
 };
 use net::UserAddress;
 use seahorse::{
