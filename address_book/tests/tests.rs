--- conflicted
+++ resolved
@@ -1,11 +1,7 @@
 use address_book::{address_book_port, init_web_server, wait_for_server, InsertPubKey};
 use jf_cap::keys::{UserKeyPair, UserPubKey};
 use rand_chacha::rand_core::SeedableRng;
-<<<<<<< HEAD
-=======
-use std::time::Duration;
 use tide::log::LevelFilter;
->>>>>>> 07f1ebcd
 
 const ROUND_TRIP_COUNT: u64 = 100;
 const NOT_FOUND_COUNT: u64 = 100;
@@ -18,15 +14,10 @@
 #[async_std::test]
 async fn round_trip() {
     // TODO !corbett find an unused port rather than assuming 50078 is free.
-<<<<<<< HEAD
-    init_web_server().await.expect("Failed to run server.");
-    wait_for_server().await;
-=======
     init_web_server(LevelFilter::Error)
         .await
         .expect("Failed to run server.");
-    wait_for_server(DEFAULT_PORT).await;
->>>>>>> 07f1ebcd
+    wait_for_server().await;
 
     let mut rng = rand_chacha::ChaChaRng::from_seed([0u8; 32]);
     let mut rng2 = rand_chacha::ChaChaRng::from_seed([0u8; 32]);
