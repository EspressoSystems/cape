// Copyright (c) 2022 Espresso Systems (espressosys.com)
// This file is part of the Configurable Asset Privacy for Ethereum (CAPE) library.

// This program is free software: you can redistribute it and/or modify it under the terms of the GNU General Public License as published by the Free Software Foundation, either version 3 of the License, or (at your option) any later version.
// This program is distributed in the hope that it will be useful, but WITHOUT ANY WARRANTY; without even the implied warranty of MERCHANTABILITY or FITNESS FOR A PARTICULAR PURPOSE. See the GNU General Public License for more details.
// You should have received a copy of the GNU General Public License along with this program. If not, see <https://www.gnu.org/licenses/>.

use crate::cape::{BurnNote, DOM_SEP_CAPE_BURN};
use crate::deploy::EthMiddleware;
use crate::helpers::compare_merkle_root_from_contract_and_jf_tree;
use crate::ledger::CapeLedger;
use crate::types::TestRecordsMerkleTree;
use crate::types::{SimpleToken, TestCAPE};
use crate::universal_param::UNIVERSAL_PARAM;
use ethers::prelude::TransactionReceipt;
use ethers::prelude::{Address, H160, U256};
use jf_cap::keys::{UserKeyPair, UserPubKey};
use jf_cap::proof::universal_setup_for_staging;
use jf_cap::proof::UniversalParam;
use jf_cap::structs::{
    AssetDefinition, BlindFactor, FeeInput, FreezeFlag, RecordOpening, TxnFeeInfo,
};
use jf_cap::transfer::{TransferNote, TransferNoteInput};
use jf_cap::{AccMemberWitness, BaseField, MerkleTree, TransactionVerifyingKey};
use jf_utils::CanonicalBytes;
use key_set::{KeySet, ProverKeySet, VerifierKeySet};
use rand_chacha::{rand_core::SeedableRng, ChaChaRng};
use reef::Ledger;
use std::path::{Path, PathBuf};
use std::sync::Arc;

#[derive(Clone)]
pub struct ContractsInfo {
    pub cape_contract: TestCAPE<EthMiddleware>,
    pub erc20_token_contract: SimpleToken<EthMiddleware>,
    pub cape_contract_for_erc20_owner: TestCAPE<EthMiddleware>,
    pub erc20_token_address: H160,
    pub owner_of_erc20_tokens_client: EthMiddleware,
    pub owner_of_erc20_tokens_client_address: H160,
}

// TODO try to parametrize the struct with the trait M:Middleware
impl ContractsInfo {
    pub async fn new(
        cape_contract_ref: &TestCAPE<EthMiddleware>,
        erc20_token_contract_ref: &SimpleToken<EthMiddleware>,
    ) -> Self {
        let cape_contract = cape_contract_ref.clone();
        let erc20_token_contract = erc20_token_contract_ref.clone();

        let erc20_token_address = erc20_token_contract.address();
        let owner_of_erc20_tokens_client = erc20_token_contract.client().clone();
        let owner_of_erc20_tokens_client_address = owner_of_erc20_tokens_client.address();

        let cape_contract_for_erc20_owner = TestCAPE::new(
            cape_contract_ref.address(),
            Arc::from(owner_of_erc20_tokens_client.clone()),
        );

        Self {
            cape_contract,
            erc20_token_contract,
            cape_contract_for_erc20_owner,
            erc20_token_address,
            owner_of_erc20_tokens_client,
            owner_of_erc20_tokens_client_address,
        }
    }
}

/// Generates a user key pair that controls the faucet if a key pair isn't provided, and calls the
/// contract for inserting a record commitment inside the merkle tree containing some native fee
/// asset records.
pub async fn create_faucet(
    contract: &TestCAPE<EthMiddleware>,
    faucet_key_pair: Option<UserKeyPair>,
) -> (UserKeyPair, RecordOpening) {
    let faucet_key_pair = match faucet_key_pair {
        Some(key) => key,
        None => {
            let mut rng = ChaChaRng::from_seed([42; 32]);
            UserKeyPair::generate(&mut rng)
        }
    };
    contract
        .faucet_setup_for_testnet(
            faucet_key_pair.address().into(),
            faucet_key_pair.pub_key().enc_key().into(),
        )
        .send()
        .await
        .unwrap()
        .await
        .unwrap();
    assert_eq!(contract.get_num_leaves().call().await.unwrap(), 1.into());

    // Duplicate the record opening created by the contract.
    let faucet_rec = RecordOpening {
        pub_key: faucet_key_pair.pub_key(),
        asset_def: AssetDefinition::native(),
        amount: u64::MAX / 2,
        freeze_flag: FreezeFlag::Unfrozen,
        blind: BlindFactor::from(BaseField::from(0)),
    };

    (faucet_key_pair, faucet_rec)
}

pub fn contract_abi_path(contract_name: &str) -> PathBuf {
    [
        &PathBuf::from(env!("CONTRACTS_DIR")),
        Path::new("abi/contracts"),
        Path::new(&contract_name),
    ]
    .iter()
    .collect::<PathBuf>()
}

pub async fn check_erc20_token_balance(
    erc20_token_contract: &SimpleToken<EthMiddleware>,
    user_eth_address: Address,
    expected_amount: U256,
) {
    let balance = erc20_token_contract
        .balance_of(user_eth_address)
        .call()
        .await
        .unwrap();
    assert_eq!(balance, expected_amount);
}

pub fn compute_extra_proof_bound_data_for_burn_tx(recipient_address: Address) -> Vec<u8> {
    [
        DOM_SEP_CAPE_BURN.to_vec(),
        recipient_address.to_fixed_bytes().to_vec(),
    ]
    .concat()
}

pub fn generate_burn_tx(
    faucet_key_pair: &UserKeyPair,
    faucet_ro: RecordOpening,
    wrapped_ro: RecordOpening,
    mt: &MerkleTree,
    pos_fee_comm: u64,
    pos_wrapped_asset_comm: u64,
    ethereum_recipient_address: Address,
) -> BurnNote {
    let mut rng = ChaChaRng::from_seed([42; 32]);

<<<<<<< HEAD
    let srs = universal_setup_for_staging(2usize.pow(16), &mut rng).unwrap();

=======
>>>>>>> 7f6c97e9
    // 2 inputs: fee input record and wrapped asset record
    // 2 outputs: changed fee asset record, burn output record
    let xfr_prove_key =
        jf_cap::proof::transfer::preprocess(&*UNIVERSAL_PARAM, 2, 2, CapeLedger::merkle_height())
            .unwrap()
            .0;
    let valid_until = 2u64.pow(jf_cap::constants::MAX_TIMESTAMP_LEN as u32) - 1;

    let fee_input = FeeInput {
        ro: faucet_ro,
        acc_member_witness: AccMemberWitness::lookup_from_tree(mt, pos_fee_comm)
            .expect_ok()
            .unwrap()
            .1,
        owner_keypair: faucet_key_pair,
    };

    let txn_fee_info = TxnFeeInfo::new(&mut rng, fee_input, 10).unwrap().0;

    let inputs = vec![TransferNoteInput {
        ro: wrapped_ro.clone(),
        acc_member_witness: AccMemberWitness::lookup_from_tree(mt, pos_wrapped_asset_comm)
            .expect_ok()
            .unwrap()
            .1,
        owner_keypair: faucet_key_pair,
        cred: None,
    }];

    let burn_pk = UserPubKey::default();
    let burn_ro = RecordOpening::new(
        &mut rng,
        wrapped_ro.amount,
        wrapped_ro.asset_def,
        burn_pk,
        FreezeFlag::Unfrozen,
    );

    let outputs = vec![burn_ro.clone()];

    // Set the correct extra_proof_bound_data
    // The wrapped asset is sent back to the depositor address
    let extra_proof_bound_data =
        compute_extra_proof_bound_data_for_burn_tx(ethereum_recipient_address);

    let note = TransferNote::generate_non_native(
        &mut rng,
        inputs,
        &outputs,
        txn_fee_info,
        valid_until,
        &xfr_prove_key,
        extra_proof_bound_data,
    )
    .unwrap()
    .0;

    BurnNote::generate(note, burn_ro).unwrap()
}

pub async fn compare_roots_records_merkle_tree_contract(
    mt: &MerkleTree,
    contract: &TestRecordsMerkleTree<EthMiddleware>,
    should_be_equal: bool,
) {
    let root_fr254 = mt.commitment().root_value;
    let root_value_u256 = contract.get_root_value().call().await.unwrap();

    assert_eq!(
        should_be_equal,
        compare_merkle_root_from_contract_and_jf_tree(root_value_u256, root_fr254)
    );
}

pub async fn compare_roots_records_test_cape_contract(
    mt: &MerkleTree,
    contract: &TestCAPE<EthMiddleware>,
    should_be_equal: bool,
) {
    let root_fr254 = mt.commitment().root_value;
    let root_value_u256 = contract.get_root_value().call().await.unwrap();

    assert_eq!(
        should_be_equal,
        compare_merkle_root_from_contract_and_jf_tree(root_value_u256, root_fr254)
    );
}

pub trait PrintGas {
    fn print_gas(self, prefix: &str) -> Self;
}

impl PrintGas for Option<TransactionReceipt> {
    fn print_gas(self, prefix: &str) -> Self {
        println!(
            "{} gas used: {}",
            prefix,
            self.as_ref().unwrap().gas_used.unwrap()
        );
        self
    }
}

pub fn keysets_for_test(srs: &UniversalParam) -> (ProverKeySet, VerifierKeySet) {
    let (xfr_prove_key, xfr_verif_key, _) =
        jf_cap::proof::transfer::preprocess(srs, 1, 2, CapeLedger::merkle_height()).unwrap();
    let (mint_prove_key, mint_verif_key, _) =
        jf_cap::proof::mint::preprocess(srs, CapeLedger::merkle_height()).unwrap();
    let (freeze_prove_key, freeze_verif_key, _) =
        jf_cap::proof::freeze::preprocess(srs, 2, CapeLedger::merkle_height()).unwrap();

    for (label, key) in vec![
        ("xfr", CanonicalBytes::from(xfr_verif_key.clone())),
        ("mint", CanonicalBytes::from(mint_verif_key.clone())),
        ("freeze", CanonicalBytes::from(freeze_verif_key.clone())),
    ] {
        println!("{}: {} bytes", label, key.0.len());
    }

    let prove_keys = ProverKeySet::<key_set::OrderByInputs> {
        mint: mint_prove_key,
        xfr: KeySet::new(vec![xfr_prove_key].into_iter()).unwrap(),
        freeze: KeySet::new(vec![freeze_prove_key].into_iter()).unwrap(),
    };

    let verif_keys = VerifierKeySet {
        mint: TransactionVerifyingKey::Mint(mint_verif_key),
        xfr: KeySet::new(vec![TransactionVerifyingKey::Transfer(xfr_verif_key)].into_iter())
            .unwrap(),
        freeze: KeySet::new(vec![TransactionVerifyingKey::Freeze(freeze_verif_key)].into_iter())
            .unwrap(),
    };
    (prove_keys, verif_keys)
}<|MERGE_RESOLUTION|>--- conflicted
+++ resolved
@@ -15,7 +15,6 @@
 use ethers::prelude::TransactionReceipt;
 use ethers::prelude::{Address, H160, U256};
 use jf_cap::keys::{UserKeyPair, UserPubKey};
-use jf_cap::proof::universal_setup_for_staging;
 use jf_cap::proof::UniversalParam;
 use jf_cap::structs::{
     AssetDefinition, BlindFactor, FeeInput, FreezeFlag, RecordOpening, TxnFeeInfo,
@@ -148,11 +147,6 @@
 ) -> BurnNote {
     let mut rng = ChaChaRng::from_seed([42; 32]);
 
-<<<<<<< HEAD
-    let srs = universal_setup_for_staging(2usize.pow(16), &mut rng).unwrap();
-
-=======
->>>>>>> 7f6c97e9
     // 2 inputs: fee input record and wrapped asset record
     // 2 outputs: changed fee asset record, burn output record
     let xfr_prove_key =
