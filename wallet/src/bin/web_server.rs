// Copyright (c) 2022 Espresso Systems (espressosys.com)
// This file is part of the Configurable Asset Privacy for Ethereum (CAPE) library.

// This program is free software: you can redistribute it and/or modify it under the terms of the GNU General Public License as published by the Free Software Foundation, either version 3 of the License, or (at your option) any later version.
// This program is distributed in the hope that it will be useful, but WITHOUT ANY WARRANTY; without even the implied warranty of MERCHANTABILITY or FITNESS FOR A PARTICULAR PURPOSE. See the GNU General Public License for more details.
// You should have received a copy of the GNU General Public License along with this program. If not, see <https://www.gnu.org/licenses/>.

//! # The CAPE Wallet Server
//!
//! One of two main entrypoints to the wallet (the other being the CLI) this executable provides a
//! web server which exposes wallet functionality via an HTTP interface. It is primarily intended
//! to be run in a Docker container and used as the backend for the CAPE wallet GUI.
//!
//! ## Usage
//!
//! ### Running in Docker
//! ```
//! docker run -it -p 60000:60000  ghcr.io/espressosystems/cape/wallet:main
//! ```
//!
//! The `-p 60000:60000` option binds the port 60000 in the Docker container (where the web server
//! is hosted) to the port 60000 on the host. You can change which port on `localhost` hosts the
//! server by changing the first number, e.g. `-p 42000:60000`.
//!
//! ### Building and running locally
//! ```
//! cargo run --release -p cape_wallet --bin web_server -- [options]
//! ```
//!
//! You can use `--help` to see a list of the possible values for `[options]`.
//!
//! Once started, the web server will serve an HTTP API at `localhost:60000`. You can override the
//! default port by setting the `PORT` environment variable. The endpoints are documented in
//! `api/api.toml`.
//!
//! ## Development
//!
//! This executable file only defines the main function to process command line arguments and start
//! the web server. Most of the functionality, such as API interpretation, request parsing, and
//! route handling, is defined in the [cape_wallet] crate.

use cape_wallet::web::{default_api_path, default_web_path, init_server, NodeOpt};
use rand_chacha::{rand_core::SeedableRng, ChaChaRng};
use std::path::PathBuf;
use structopt::StructOpt;

#[async_std::main]
async fn main() -> Result<(), std::io::Error> {
    tracing_subscriber::fmt().pretty().init();

    // Initialize the web server.
    //
    // opt_web_path is the path to the web assets directory. If the path
    // is empty, the default is constructed assuming Cargo is used to
    // build the executable in the customary location.
    //
    // own_id is the identifier of this instance of the executable. The
    // port the web server listens on is 60000, unless the
    // PORT environment variable is set.

    // Take the command line option for the web asset directory path
    // provided it is not empty. Otherwise, construct the default from
    // the executable path.
    let opt_api_path = NodeOpt::from_args().api_path;
    let opt_web_path = NodeOpt::from_args().web_path;
    let opt_path_storage = NodeOpt::from_args().path_storage;
    let web_path = if opt_web_path.is_empty() {
        default_web_path()
    } else {
        PathBuf::from(opt_web_path)
    };
    let api_path = if opt_api_path.is_empty() {
        default_api_path()
    } else {
        PathBuf::from(opt_api_path)
    };
    let path_storage = if opt_path_storage.is_empty() {
        None
    } else {
        Some(PathBuf::from(opt_path_storage))
    };
    println!("Web path: {:?}", web_path);

    // We use 60000 by default, chosen because it differs from the default ports for the EQS and the
    // Espresso query service.
    let port = std::env::var("PORT").unwrap_or_else(|_| String::from("60000"));
    init_server(
        ChaChaRng::from_entropy(),
        api_path,
        web_path,
        port.parse().unwrap(),
        path_storage,
    )?
    .await?;

    Ok(())
}

#[cfg(test)]
mod tests {
    use super::*;
    use cap_rust_sandbox::{
        ledger::CapeLedger,
        model::{Erc20Code, EthereumAddr},
    };
    use cape_wallet::{
        routes::CapeAPIError,
        testing::port,
        ui::*,
        web::{
            retry, DEFAULT_ETH_ADDR, DEFAULT_NATIVE_AMT_IN_FAUCET_ADDR,
            DEFAULT_NATIVE_AMT_IN_WRAPPER_ADDR, DEFAULT_WRAPPED_AMT,
        },
    };
    use jf_cap::{
        keys::{AuditorKeyPair, FreezerKeyPair, UserKeyPair},
        structs::{AssetCode, AssetDefinition},
    };
    use net::{client, UserAddress};
    use seahorse::{
        hd::{KeyTree, Mnemonic},
        txn_builder::{RecordInfo, TransactionReceipt},
        AssetInfo,
    };
    use serde::de::DeserializeOwned;
    use std::collections::hash_map::HashMap;
    use std::convert::TryInto;
    use std::fmt::Debug;
    use std::iter::once;
    use std::path::Path;
    use surf::Url;
    use tempdir::TempDir;
    use tracing_test::traced_test;

    fn fmt_path(path: &Path) -> String {
        let bytes = path.as_os_str().to_str().unwrap().as_bytes();
        base64::encode_config(bytes, base64::URL_SAFE_NO_PAD)
    }

    struct TestServer {
        client: surf::Client,
        temp_dir: TempDir,
        _temp_path_dir: TempDir,
    }

    impl TestServer {
        async fn new() -> Self {
            let port = port().await;

            // Run a server in the background that is unique to this test. Note that the server task
            // is leaked: tide does not provide any mechanism for graceful programmatic shutdown, so
            // the server will continue running until the process is killed, even after the test
            // ends. This is ok, since each test's server task should be idle once
            // the test is over.
            let temp_path_dir = TempDir::new("wallet_last_used_test").unwrap();
            init_server(
                ChaChaRng::from_seed([42; 32]),
                default_api_path(),
                default_web_path(),
                port,
                Some(temp_path_dir.path().to_path_buf()),
            )
            .unwrap();
            Self::wait(port).await;

            let client: surf::Client = surf::Config::new()
                .set_base_url(Url::parse(&format!("http://localhost:{}", port)).unwrap())
                .set_timeout(None)
                .try_into()
                .unwrap();
            Self {
                client: client.with(client::parse_error_body::<CapeAPIError>),
                temp_dir: TempDir::new("test_cape_wallet").unwrap(),
                _temp_path_dir: temp_path_dir,
            }
        }

        async fn get<T: DeserializeOwned>(&self, path: &str) -> Result<T, surf::Error> {
            let mut res = self.client.get(path).send().await?;
            client::response_body(&mut res).await
        }

        async fn requires_wallet<T: Debug + DeserializeOwned>(&self, path: &str) {
            self.get::<T>(path)
                .await
                .expect_err(&format!("{} succeeded without an open wallet", path));
        }

        fn path(&self) -> String {
            fmt_path(self.temp_dir.path())
        }

        async fn wait(port: u64) {
            retry(|| async move {
                // Use a one-off request, rather than going through the client, because we want to
                // skip the middleware, which can cause connect() to return an Err() even if the
                // request reaches the server successfully.
                surf::connect(format!("http://localhost:{}", port))
                    .send()
                    .await
                    .is_ok()
            })
            .await
        }
    }

    #[async_std::test]
    #[traced_test]
    async fn test_getmnemonic() {
        let server = TestServer::new().await;

        let mnemonic = server.get::<String>("getmnemonic").await.unwrap();

        // Check that the mnemonic decodes correctly.
        KeyTree::from_mnemonic(&Mnemonic::from_phrase(&mnemonic.replace('-', " ")).unwrap());

        // Check that successive calls give different mnemonics.
        assert_ne!(mnemonic, server.get::<String>("getmnemonic").await.unwrap());
    }

    #[cfg(feature = "slow-tests")]
    #[async_std::test]
    #[traced_test]
    async fn test_newwallet() {
        let server = TestServer::new().await;
        let mnemonic = server.get::<String>("getmnemonic").await.unwrap();
        let password = "my-password";

        // Should fail if the mnemonic is invalid.
        server
            .get::<()>(&format!(
                "newwallet/invalid-mnemonic/{}/path/{}",
                password,
                server.path()
            ))
            .await
            .expect_err("newwallet succeeded with an invalid mnemonic");

        // Should fail if the path is invalid.
        server
            .get::<()>(&format!(
                "newwallet/{}/{}/path/invalid-path",
                mnemonic, password
            ))
            .await
            .expect_err("newwallet succeeded with an invalid path");

        server
            .get::<()>(&format!(
                "newwallet/{}/{}/path/{}",
                mnemonic,
                password,
                server.path()
            ))
            .await
            .unwrap();

        // Should fail if the wallet already exists.
        server
            .get::<()>(&format!(
                "newwallet/{}/{}/path/{}",
                mnemonic,
                password,
                server.path()
            ))
            .await
            .expect_err("newwallet succeeded when a wallet already existed");
    }

    #[cfg(feature = "slow-tests")]
    #[async_std::test]
    #[traced_test]
    async fn test_openwallet() {
        let server = TestServer::new().await;
        let mnemonic = server.get::<String>("getmnemonic").await.unwrap();
        println!("mnemonic: {}", mnemonic);
        let password = "my-password";

        // Should fail if no wallet exists.
        server
            .requires_wallet::<()>(&format!("openwallet/{}/path/{}", password, server.path()))
            .await;

        // Now create a wallet so we can open it.
        server
            .get::<()>(&format!(
                "newwallet/{}/{}/path/{}",
                mnemonic,
                password,
                server.path()
            ))
            .await
            .unwrap();
        server
            .get::<()>(&format!("openwallet/{}/path/{}", password, server.path()))
            .await
            .unwrap();

        // Should fail if the password is incorrect.
        server
            .get::<()>(&format!(
                "openwallet/invalid-password/path/{}",
                server.path()
            ))
            .await
            .expect_err("openwallet succeeded with an invalid password");

        // Should fail if the path is invalid.
        server
            .get::<()>(&format!("openwallet/{}/path/invalid-path", password))
            .await
            .expect_err("openwallet succeeded with an invalid path");
    }

    #[async_std::test]
    #[traced_test]
    async fn test_lastusedkeystore() {
        let server = TestServer::new().await;
        let mnemonic = server.get::<String>("getmnemonic").await.unwrap();
        println!("mnemonic: {}", mnemonic);
        let password = "my-password";

        // Should get None on first try if no last wallet.
        let opt = server
            .get::<Option<PathBuf>>("lastusedkeystore")
            .await
            .unwrap();
        assert!(opt.is_none());

        let url = format!("newwallet/{}/{}/path/{}", mnemonic, password, server.path());
        server.get::<()>(&url).await.unwrap();

        let mut path = server
            .get::<Option<PathBuf>>("lastusedkeystore")
            .await
            .unwrap();
        assert_eq!(fmt_path(path.as_ref().unwrap()), server.path());

        // We should still get the same path after opening the wallet
        server
            .get::<()>(&format!("openwallet/{}/path/{}", password, server.path()))
            .await
            .unwrap();
        path = server
            .get::<Option<PathBuf>>("lastusedkeystore")
            .await
            .unwrap();
        assert_eq!(fmt_path(path.as_ref().unwrap()), server.path());

        // Open the wallet with the we path we retrieved
        server
            .get::<()>(&format!(
                "openwallet/{}/path/{}",
                password,
                fmt_path(path.as_ref().unwrap())
            ))
            .await
            .unwrap();

        // Test that the last path is updated when we create a new wallet w/ a new path
        let second_path = fmt_path(TempDir::new("test_cape_wallet_2").unwrap().path());

        server
            .get::<()>(&format!(
                "newwallet/{}/{}/path/{}",
                mnemonic, password, second_path
            ))
            .await
            .unwrap();

        path = server
            .get::<Option<PathBuf>>("lastusedkeystore")
            .await
            .unwrap();
        assert_eq!(fmt_path(path.as_ref().unwrap()), second_path);

        // repopen the first wallet and see the path returned is also the original
        server
            .get::<()>(&format!("openwallet/{}/path/{}", password, server.path()))
            .await
            .unwrap();

        path = server
            .get::<Option<PathBuf>>("lastusedkeystore")
            .await
            .unwrap();
        assert_eq!(fmt_path(path.as_ref().unwrap()), server.path());
    }

    #[cfg(feature = "slow-tests")]
    #[async_std::test]
    #[traced_test]
    async fn test_closewallet() {
        let server = TestServer::new().await;

        // Should fail if a wallet is not already open.
        server.requires_wallet::<()>("closewallet").await;

        // Now open a wallet and close it.
        server
            .get::<()>(&format!(
                "newwallet/{}/my-password/path/{}",
                server.get::<String>("getmnemonic").await.unwrap(),
                server.path()
            ))
            .await
            .unwrap();
        server.get::<()>("closewallet").await.unwrap();
    }

    #[async_std::test]
    #[traced_test]
    async fn test_getinfo() {
        let server = TestServer::new().await;

        // Should fail if a wallet is not already open.
        server.requires_wallet::<WalletSummary>("getinfo").await;

        // Now open a wallet and call getinfo.
        server
            .get::<()>(&format!(
                "newwallet/{}/my-password/path/{}",
                server.get::<String>("getmnemonic").await.unwrap(),
                server.path()
            ))
            .await
            .unwrap();
        let info = server.get::<WalletSummary>("getinfo").await.unwrap();

        assert_eq!(
            info,
            WalletSummary {
                addresses: vec![],
                sending_keys: vec![],
                viewing_keys: vec![],
                freezing_keys: vec![],
                assets: vec![AssetInfo::from(AssetDefinition::native())]
            }
        )
    }

    #[async_std::test]
    #[traced_test]
    async fn test_getaddress() {
        let server = TestServer::new().await;

        // Should fail if a wallet is not already open.
        server
            .requires_wallet::<Vec<UserAddress>>("getaddress")
            .await;

        // Now open a wallet and call getaddress.
        server
            .get::<()>(&format!(
                "newwallet/{}/my-password/path/{}",
                server.get::<String>("getmnemonic").await.unwrap(),
                server.path()
            ))
            .await
            .unwrap();
        let addresses = server.get::<Vec<UserAddress>>("getaddress").await.unwrap();

        // The result is not very interesting before we add any keys, but that's for another
        // endpoint.
        assert_eq!(addresses, vec![]);
    }

    // Issue: https://github.com/EspressoSystems/cape/issues/600.
    #[async_std::test]
    #[traced_test]
    // #[ignore]
    async fn ignore_test_getrecords() {
        let server = TestServer::new().await;

        // Should fail if a wallet is not already open.
        server
            .requires_wallet::<Vec<UserAddress>>("getrecords")
            .await;

        // Now open a wallet populate it and call getrecords.
        server
            .get::<()>(&format!(
                "newwallet/{}/my-password/path/{}",
                server.get::<String>("getmnemonic").await.unwrap(),
                server.path()
            ))
            .await
            .unwrap();
        server
            .get::<TransactionReceipt<CapeLedger>>("populatefortest")
            .await
            .unwrap();

        let records = server.get::<Vec<RecordInfo>>("getrecords").await.unwrap();
        let info = server.get::<WalletSummary>("getinfo").await.unwrap();

        // get the wrapped asset
        let asset = if info.assets[0].definition.code == AssetCode::native() {
            info.assets[1].definition.code
        } else {
            info.assets[0].definition.code
        };
        // populate for test should create 3 records
        assert_eq!(records.len(), 3);

        let ro1 = &records[0].ro;
        let ro2 = &records[1].ro;
        let ro3 = &records[2].ro;

        assert_eq!(ro1.amount, DEFAULT_NATIVE_AMT_IN_FAUCET_ADDR);
        assert_eq!(ro1.asset_def.code, AssetCode::native());
        assert_eq!(ro2.amount, DEFAULT_NATIVE_AMT_IN_WRAPPER_ADDR);
        assert_eq!(ro2.asset_def.code, AssetCode::native());
        assert_eq!(ro3.amount, DEFAULT_WRAPPED_AMT);
        assert_eq!(ro3.asset_def.code, asset);
    }

    #[async_std::test]
    #[traced_test]
    async fn test_getbalance() {
        let server = TestServer::new().await;
        let mut rng = ChaChaRng::from_seed([42u8; 32]);

        let addr = UserAddress::from(UserKeyPair::generate(&mut rng).address());
        let asset = AssetCode::native();

        // Should fail if a wallet is not already open.
        server
            .requires_wallet::<BalanceInfo>("getbalance/all")
            .await;
        server
            .requires_wallet::<BalanceInfo>(&format!("getbalance/address/{}", addr))
            .await;
        server
            .requires_wallet::<BalanceInfo>(&format!("getbalance/address/{}/asset/{}", addr, asset))
            .await;

        // Now open a wallet.
        server
            .get::<()>(&format!(
                "newwallet/{}/my-password/path/{}",
                server.get::<String>("getmnemonic").await.unwrap(),
                server.path()
            ))
            .await
            .unwrap();

        // We can now hit the endpoints successfully, although there are currently no balances
        // because we haven't added any keys or received any records.
        assert_eq!(
            server.get::<BalanceInfo>("getbalance/all").await.unwrap(),
            BalanceInfo::AllBalances(HashMap::default())
        );
        assert_eq!(
            server
                .get::<BalanceInfo>(&format!("getbalance/address/{}", addr))
                .await
                .unwrap(),
            // Even though this address has not been added to the wallet (and thus was not included
            // in the results of `getbalance/all`), if we specifically request its balance, the
            // wallet will check for records of each known asset type belonging to this address,
            // find none, and return a balance of 0 for that asset type. Since the wallet always
            // knows about the native asset type, this will actually return some data, rather than
            // an empty map or an error.
            BalanceInfo::AccountBalances(once((AssetCode::native(), 0)).collect())
        );
        assert_eq!(
            server
                .get::<BalanceInfo>(&format!("getbalance/address/{}/asset/{}", addr, asset))
                .await
                .unwrap(),
            BalanceInfo::Balance(0),
        );
        // If we query for a specific asset code, we should get a balance of 0 even if the wallet
        // doesn't know about this asset yet.
        assert_eq!(
            server
                .get::<BalanceInfo>(&format!(
                    "getbalance/address/{}/asset/{}",
                    addr,
                    AssetCode::random(&mut rng).0
                ))
                .await
                .unwrap(),
            BalanceInfo::Balance(0),
        );

        // Should fail with an invalid address (we'll get an invalid address by serializing an asset
        // code where the address should go.).
        server
            .get::<BalanceInfo>(&format!("getbalance/address/{}", asset))
            .await
            .expect_err("getbalance succeeded with an invalid address");
        server
            .get::<BalanceInfo>(&format!("getbalance/address/{}/asset/{}", asset, asset))
            .await
            .expect_err("getbalance succeeded with an invalid address");
        // Should fail with an invalid asset code (we'll use an address where the asset should go).
        server
            .get::<BalanceInfo>(&format!("getbalance/address/{}/asset/{}", addr, addr))
            .await
            .expect_err("getbalance succeeded with an invalid asset code");
        // Should fail with route pattern misuse (e.g. specifying `address` route component without
        // an accompanying `:address` parameter).
        server
            .get::<BalanceInfo>("getbalance/address")
            .await
            .expect_err("getbalance/address succeeded with invalid route pattern");
        server
            .get::<BalanceInfo>("getbalance/asset")
            .await
            .expect_err("getbalance/asset succeeded with invalid route pattern");
        server
            .get::<BalanceInfo>("getbalance")
            .await
            .expect_err("getbalance succeeded with invalid route pattern");
    }

    #[async_std::test]
    #[traced_test]
    async fn test_newkey() {
        let server = TestServer::new().await;

        // Should fail if a wallet is not already open.
        server.requires_wallet::<PubKey>("newkey/sending").await;
        server.requires_wallet::<PubKey>("newkey/tracing").await;
        server.requires_wallet::<PubKey>("newkey/freezing").await;

        // Now open a wallet.
        server
            .get::<()>(&format!(
                "newwallet/{}/my-password/path/{}",
                server.get::<String>("getmnemonic").await.unwrap(),
                server.path()
            ))
            .await
            .unwrap();

        // newkey should return a public key with the correct type and add the key to the wallet.
        let sending_key = server.get::<PubKey>("newkey/sending").await.unwrap();
        let viewing_key = server.get::<PubKey>("newkey/viewing").await.unwrap();
        let freezing_key = server.get::<PubKey>("newkey/freezing").await.unwrap();
        let info = server.get::<WalletSummary>("getinfo").await.unwrap();
        match sending_key {
            PubKey::Sending(key) => {
                assert_eq!(info.sending_keys, vec![key]);
            }
            _ => {
                panic!("Expected PubKey::Sending, found {:?}", sending_key);
            }
        }
        match viewing_key {
            PubKey::Viewing(key) => {
                assert_eq!(info.viewing_keys, vec![key]);
            }
            _ => {
                panic!("Expected PubKey::Viewing, found {:?}", viewing_key);
            }
        }
        match freezing_key {
            PubKey::Freezing(key) => {
                assert_eq!(info.freezing_keys, vec![key]);
            }
            _ => {
                panic!("Expected PubKey::Freezing, found {:?}", freezing_key);
            }
        }

        // Should fail if the key type is invaild.
        server
            .get::<PubKey>("newkey/invalid_key_type")
            .await
            .expect_err("newkey succeeded with an invaild key type");
    }

    #[async_std::test]
    #[traced_test]
    async fn test_newasset() {
        let server = TestServer::new().await;

        // Set parameters for newasset.
        let erc20_code = Erc20Code(EthereumAddr([1u8; 20]));
        let sponsor_addr = EthereumAddr([2u8; 20]);
        let viewing_threshold = 10;
        let view_amount = true;
        let view_address = false;
        let description = base64::encode_config(&[3u8; 32], base64::URL_SAFE_NO_PAD);

        // Should fail if a wallet is not already open.
        server
            .requires_wallet::<AssetDefinition>(&format!(
                "newasset/erc20/{}/sponsor/{}/view_amount/{}/view_address/{}/viewing_threshold/{}",
                erc20_code, sponsor_addr, view_amount, view_address, viewing_threshold
            ))
            .await;
        server
            .requires_wallet::<AssetDefinition>(&format!(
                "newasset/description/{}/view_amount/{}/view_address/{}/viewing_threshold/{}",
                description, view_amount, view_address, viewing_threshold
            ))
            .await;

        // Now open a wallet.
        server
            .get::<()>(&format!(
                "newwallet/{}/my-password/path/{}",
                server.get::<String>("getmnemonic").await.unwrap(),
                server.path()
            ))
            .await
            .unwrap();

        // Create keys.
        server.get::<PubKey>("newkey/viewing").await.unwrap();
        server.get::<PubKey>("newkey/freezing").await.unwrap();
        let info = server.get::<WalletSummary>("getinfo").await.unwrap();
        let viewing_key = &info.viewing_keys[0];
        let freezing_key = &info.freezing_keys[0];

        // newasset should return a sponsored asset with the correct policy if an ERC20 code is given.
        let sponsored_asset = server
            .get::<AssetDefinition>(&format!(
                "newasset/erc20/{}/sponsor/{}/freezing_key/{}/viewing_key/{}/view_amount/{}/view_address/{}/viewing_threshold/{}",
                erc20_code, sponsor_addr, freezing_key, viewing_key, view_amount, view_address, viewing_threshold
            ))
            .await
            .unwrap();
        assert_eq!(sponsored_asset.policy_ref().auditor_pub_key(), viewing_key);
        assert_eq!(sponsored_asset.policy_ref().freezer_pub_key(), freezing_key);
        assert_eq!(
            sponsored_asset.policy_ref().reveal_threshold(),
            viewing_threshold
        );

        // newasset should return a defined asset with the correct policy if no ERC20 code is given.
        let defined_asset = server
            .get::<AssetDefinition>(&format!(
                "newasset/description/{}/freezing_key/{}/viewing_key/{}/view_amount/{}/view_address/{}/viewing_threshold/{}",
                description, freezing_key, viewing_key, view_amount, view_address, viewing_threshold
            ))
            .await
            .unwrap();
        assert_eq!(defined_asset.policy_ref().auditor_pub_key(), viewing_key);
        assert_eq!(defined_asset.policy_ref().freezer_pub_key(), freezing_key);
        assert_eq!(
            defined_asset.policy_ref().reveal_threshold(),
            viewing_threshold
        );
        let defined_asset = server
            .get::<AssetDefinition>(&format!(
            "newasset/freezing_key/{}/viewing_key/{}/view_amount/{}/view_address/{}/viewing_threshold/{}",
            freezing_key, viewing_key, view_amount, view_address, viewing_threshold
        ))
            .await
            .unwrap();
        assert_eq!(defined_asset.policy_ref().auditor_pub_key(), viewing_key);
        assert_eq!(defined_asset.policy_ref().freezer_pub_key(), freezing_key);
        assert_eq!(
            defined_asset.policy_ref().reveal_threshold(),
            viewing_threshold
        );

        // newasset should return an asset with the default freezer public key if it's not given.
        let sponsored_asset = server
                .get::<AssetDefinition>(&format!(
                    "newasset/erc20/{}/sponsor/{}/viewing_key/{}/view_amount/{}/view_address/{}/viewing_threshold/{}",
                    erc20_code, sponsor_addr, viewing_key, view_amount, view_address, viewing_threshold
                ))
                .await
                .unwrap();
        assert!(!sponsored_asset.policy_ref().is_freezer_pub_key_set());
        let sponsored_asset = server
            .get::<AssetDefinition>(&format!(
                "newasset/description/{}/viewing_key/{}/view_amount/{}/view_address/{}/viewing_threshold/{}",
                description, viewing_key, view_amount, view_address, viewing_threshold
            ))
            .await
            .unwrap();
        assert!(!sponsored_asset.policy_ref().is_freezer_pub_key_set());

        // newasset should return an asset with the default auditor public key and no reveal threshold if an
        // auditor public key isn't given.
        let sponsored_asset = server
            .get::<AssetDefinition>(&format!(
                "newasset/erc20/{}/sponsor/{}/freezing_key/{}",
                erc20_code, sponsor_addr, freezing_key
            ))
            .await
            .unwrap();
        assert!(!sponsored_asset.policy_ref().is_auditor_pub_key_set());
        assert_eq!(sponsored_asset.policy_ref().reveal_threshold(), 0);
        let sponsored_asset = server
            .get::<AssetDefinition>(&format!("newasset/description/{}", description))
            .await
            .unwrap();
        assert!(!sponsored_asset.policy_ref().is_auditor_pub_key_set());
        assert_eq!(sponsored_asset.policy_ref().reveal_threshold(), 0);

        // newasset should return an asset with no reveal threshold if it's not given.
        let sponsored_asset = server
                .get::<AssetDefinition>(&format!(
                    "newasset/erc20/{}/sponsor/{}/freezing_key/{}/viewing_key/{}/view_amount/{}/view_address/{}",
                    erc20_code, sponsor_addr, freezing_key, viewing_key, view_amount, view_address
                ))
                .await
                .unwrap();
        assert_eq!(sponsored_asset.policy_ref().reveal_threshold(), 0);
        let defined_asset = server
            .get::<AssetDefinition>(&format!(
                "newasset/description/{}/freezing_key/{}/viewing_key/{}/view_amount/{}/view_address/{}",
                description, freezing_key, viewing_key, view_amount, view_address
            ))
            .await
            .unwrap();
        assert_eq!(defined_asset.policy_ref().reveal_threshold(), 0);
    }

    #[async_std::test]
    #[traced_test]
    async fn test_wrap() {
        // Set parameters for sponsor and wrap.
        let erc20_code = Erc20Code(EthereumAddr([1u8; 20]));
        let sponsor_addr = EthereumAddr([2u8; 20]);

        // Open a wallet.
        let server = TestServer::new().await;
        let mut rng = ChaChaRng::from_seed([42u8; 32]);
        server
            .get::<()>(&format!(
                "newwallet/{}/my-password/path/{}",
                server.get::<String>("getmnemonic").await.unwrap(),
                server.path()
            ))
            .await
            .unwrap();

        // Sponsor an asset.
        let sponsored_asset = server
            .get::<AssetDefinition>(&format!(
                "newasset/erc20/{}/sponsor/{}",
                erc20_code, sponsor_addr
            ))
            .await
            .unwrap();

        // Create an address to receive the wrapped asset.
        server.get::<PubKey>("newkey/sending").await.unwrap();
        let info = server.get::<WalletSummary>("getinfo").await.unwrap();
        let sending_key = &info.sending_keys[0];
        let destination: UserAddress = sending_key.address().into();

        // wrap should fail if any of the destination, Ethereum address, and asset is invalid.
        let invalid_destination = UserAddress::from(UserKeyPair::generate(&mut rng).address());
        let invalid_eth_addr = Erc20Code(EthereumAddr([0u8; 20]));
        let invalid_asset = AssetDefinition::dummy();
        server
            .get::<()>(&format!(
                "wrap/destination/{}/ethaddress/{}/asset/{}/amount/{}",
                invalid_destination, sponsor_addr, sponsored_asset, 10
            ))
            .await
            .expect_err("wrap succeeded with an invalid user address");
        server
            .get::<()>(&format!(
                "wrap/destination/{}/ethaddress/{}/asset/{}/amount/{}",
                destination, invalid_eth_addr, sponsored_asset, 10
            ))
            .await
            .expect_err("wrap succeeded with an invalid Ethereum address");
        server
            .get::<()>(&format!(
                "wrap/destination/{}/ethaddress/{}/asset/{}/amount/{}",
                destination, sponsor_addr, invalid_asset, 10
            ))
            .await
            .expect_err("wrap succeeded with an invalid asset");

        // wrap should succeed with the correct information.
        server
            .get::<()>(&format!(
                "wrap/destination/{}/ethaddress/{}/asset/{}/amount/{}",
                destination, sponsor_addr, sponsored_asset, 10
            ))
            .await
            .unwrap();
    }

    // Issue: https://github.com/EspressoSystems/cape/issues/600.
    #[async_std::test]
    #[traced_test]
    // #[ignore]
    async fn ignore_test_mint() {
        // Set parameters.
        let description = base64::encode_config(&[3u8; 32], base64::URL_SAFE_NO_PAD);
        let amount = 10;
        let fee = 1;
        let mut rng = ChaChaRng::from_seed([50u8; 32]);

        // Open a wallet with some initial grants and keys.
        let server = TestServer::new().await;
        server
            .get::<()>(&format!(
                "newwallet/{}/minter-password/path/{}",
                server.get::<String>("getmnemonic").await.unwrap(),
                server.path()
            ))
            .await
            .unwrap();
        let receipt = server
            .get::<TransactionReceipt<CapeLedger>>("populatefortest")
            .await
            .unwrap();

        // Define an asset.
        let asset = server
            .get::<AssetDefinition>(&format!("newasset/description/{}", description))
            .await
            .unwrap()
            .code;

        // Get the faucet address with non-zero balance of the native asset.
        let minter: UserAddress = receipt.submitters[0].clone().into();

        // Get an address to receive the minted asset.
        let recipient: UserAddress = server
            .get::<WalletSummary>("getinfo")
            .await
            .unwrap()
            .sending_keys[0]
            .address()
            .into();

        // mint should fail if any of the asset, minter address, and recipient address is invalid.
        let invalid_asset = AssetDefinition::dummy();
        let invalid_minter = UserAddress::from(UserKeyPair::generate(&mut rng).address());
        let invalid_recipient = UserAddress::from(UserKeyPair::generate(&mut rng).address());
        server
            .get::<TransactionReceipt<CapeLedger>>(&format!(
                "mint/asset/{}/amount/{}/fee/{}/minter/{}/recipient/{}",
                invalid_asset, amount, fee, minter, recipient
            ))
            .await
            .expect_err("mint succeeded with an invalid asset");
        server
            .get::<TransactionReceipt<CapeLedger>>(&format!(
                "mint/asset/{}/amount/{}/fee/{}/minter/{}/recipient/{}",
                asset, amount, fee, invalid_minter, recipient
            ))
            .await
            .expect_err("mint succeeded with an invalid minter address");
        server
            .get::<TransactionReceipt<CapeLedger>>(&format!(
                "mint/asset/{}/amount/{}/fee/{}/minter/{}/recipient/{}",
                asset, amount, fee, minter, invalid_recipient
            ))
            .await
            .expect_err("mint succeeded with an invalid recipient address");

        // mint should succeed with the correct information.
        server
            .get::<TransactionReceipt<CapeLedger>>(&format!(
                "mint/asset/{}/amount/{}/fee/{}/minter/{}/recipient/{}",
                asset, amount, fee, minter, recipient
            ))
            .await
            .unwrap();

        // Check the balances of the minted asset and the native asset.
        retry(|| async {
            server
                .get::<BalanceInfo>(&format!("getbalance/address/{}/asset/{}", recipient, asset))
                .await
                .unwrap()
                == BalanceInfo::Balance(amount)
        })
        .await;
        retry(|| async {
            server
                .get::<BalanceInfo>(&format!(
                    "getbalance/address/{}/asset/{}",
                    minter,
                    AssetCode::native()
                ))
                .await
                .unwrap()
                == BalanceInfo::Balance(DEFAULT_NATIVE_AMT_IN_FAUCET_ADDR - fee)
        })
        .await;
    }

    // Issue: https://github.com/EspressoSystems/cape/issues/600.
    #[async_std::test]
    #[traced_test]
    // #[ignore]
    async fn ignore_test_unwrap() {
        // Set parameters.
        let eth_addr = DEFAULT_ETH_ADDR;
        let fee = 1;

        // Open a wallet with some wrapped and native assets.
        let server = TestServer::new().await;
        server
            .get::<()>(&format!(
                "newwallet/{}/minter-password/path/{}",
                server.get::<String>("getmnemonic").await.unwrap(),
                server.path()
            ))
            .await
            .unwrap();
        server
            .get::<TransactionReceipt<CapeLedger>>("populatefortest")
            .await
            .unwrap();

        // Get the wrapped asset.
        let info = server.get::<WalletSummary>("getinfo").await.unwrap();
        let asset = if info.assets[0].definition.code == AssetCode::native() {
            info.assets[1].definition.code
        } else {
            info.assets[0].definition.code
        };

        // Get the source address with the wrapped asset.
        let mut source_addr: Option<UserAddress> = None;
        for address in info.addresses {
            if let BalanceInfo::Balance(DEFAULT_WRAPPED_AMT) = server
                .get::<BalanceInfo>(&format!("getbalance/address/{}/asset/{}", address, asset))
                .await
                .unwrap()
            {
                source_addr = Some(address);
                break;
            }
        }
        let source = source_addr.unwrap();

        // unwrap should fail if any of the source, Ethereum address, and asset is invalid.
        let invalid_source = UserAddress::from(
            UserKeyPair::generate(&mut ChaChaRng::from_seed([50u8; 32])).address(),
        );
        let invalid_eth_addr = Erc20Code(EthereumAddr([0u8; 20]));
        let invalid_asset = AssetDefinition::dummy();
        server
            .get::<TransactionReceipt<CapeLedger>>(&format!(
                "unwrap/source/{}/ethaddress/{}/asset/{}/amount/{}/fee/{}",
                invalid_source, eth_addr, asset, DEFAULT_WRAPPED_AMT, 1
            ))
            .await
            .expect_err("unwrap succeeded with an invalid source address");
        server
            .get::<TransactionReceipt<CapeLedger>>(&format!(
                "unwrap/source/{}/ethaddress/{}/asset/{}/amount/{}/fee/{}",
                source, invalid_eth_addr, asset, DEFAULT_WRAPPED_AMT, 1
            ))
            .await
            .expect_err("unwrap succeeded with an invalid Ethereum address");
        server
            .get::<TransactionReceipt<CapeLedger>>(&format!(
                "unwrap/source/{}/ethaddress/{}/asset/{}/amount/{}/fee/{}",
                source, eth_addr, invalid_asset, DEFAULT_WRAPPED_AMT, 1
            ))
            .await
            .expect_err("unwrap succeeded with an invalid asset");

        // unwrap should succeed with the correct information.
        server
            .get::<TransactionReceipt<CapeLedger>>(&format!(
                "unwrap/source/{}/ethaddress/{}/asset/{}/amount/{}/fee/{}",
                source, eth_addr, asset, DEFAULT_WRAPPED_AMT, fee
            ))
            .await
            .unwrap();

        // Check the balances of the wrapped and native assets.
        retry(|| async {
            server
                .get::<BalanceInfo>(&format!("getbalance/address/{}/asset/{}", source, asset))
                .await
                .unwrap()
                == BalanceInfo::Balance(0)
        })
        .await;
        retry(|| async {
            server
                .get::<BalanceInfo>(&format!(
                    "getbalance/address/{}/asset/{}",
                    source,
                    AssetCode::native()
                ))
                .await
                .unwrap()
                == BalanceInfo::Balance(DEFAULT_NATIVE_AMT_IN_WRAPPER_ADDR - fee)
        })
        .await;
    }

    // Issue: https://github.com/EspressoSystems/cape/issues/600.
    #[async_std::test]
    #[traced_test]
    // #[ignore]
    async fn ignore_test_dummy_populate() {
        let server = TestServer::new().await;
        server
            .get::<()>(&format!(
                "newwallet/{}/my-password/path/{}",
                server.get::<String>("getmnemonic").await.unwrap(),
                server.path()
            ))
            .await
            .unwrap();
        server
            .get::<TransactionReceipt<CapeLedger>>("populatefortest")
            .await
            .unwrap();

        let info = server.get::<WalletSummary>("getinfo").await.unwrap();
        assert_eq!(info.addresses.len(), 3);
        assert_eq!(info.sending_keys.len(), 3);
        assert_eq!(info.viewing_keys.len(), 2);
        assert_eq!(info.freezing_keys.len(), 2);
        assert_eq!(info.assets.len(), 2); // native asset + wrapped asset

        // One of the addresses should have a non-zero balance of the native asset type.
        let mut found = false;
        for address in &info.addresses {
            if let BalanceInfo::Balance(DEFAULT_NATIVE_AMT_IN_FAUCET_ADDR) = server
                .get::<BalanceInfo>(&format!(
                    "getbalance/address/{}/asset/{}",
                    address,
                    AssetCode::native()
                ))
                .await
                .unwrap()
            {
                found = true;
                break;
            }
        }
        assert!(found);

        let address = info.addresses[0].clone();
        // One of the wallet's two assets is the native asset, and the other is the wrapped asset
        // for which we have a nonzero balance, but the order depends on the hash of the wrapped
        // asset code, which is non-deterministic, so we check both.
        let wrapped_asset = if info.assets[0].definition.code == AssetCode::native() {
            info.assets[1].definition.code
        } else {
            info.assets[0].definition.code
        };
        assert_ne!(wrapped_asset, AssetCode::native());
        assert_eq!(
            server
                .get::<BalanceInfo>(&format!(
                    "getbalance/address/{}/asset/{}",
                    address, wrapped_asset
                ))
                .await
                .unwrap(),
            BalanceInfo::Balance(DEFAULT_WRAPPED_AMT)
        );
    }

    // Issue: https://github.com/EspressoSystems/cape/issues/600.
    #[async_std::test]
    #[traced_test]
    // #[ignore]
    async fn ignore_test_send() {
        let server = TestServer::new().await;
        let mut rng = ChaChaRng::from_seed([1; 32]);

        // Should fail if a wallet is not already open.
        server
            .requires_wallet::<AssetDefinition>(&format!(
                "send/sender/{}/asset/{}/recipient/{}/amount/1/fee/1",
                UserKeyPair::generate(&mut rng).address(),
                AssetCode::random(&mut rng).0,
                EthereumAddr([1; 20]),
            ))
            .await;
        server
            .requires_wallet::<AssetDefinition>(&format!(
                "send/asset/{}/recipient/{}/amount/1/fee/1",
                AssetCode::random(&mut rng).0,
                EthereumAddr([1; 20]),
            ))
            .await;

        // Now open a wallet.
        server
            .get::<()>(&format!(
                "newwallet/{}/my-password/path/{}",
                server.get::<String>("getmnemonic").await.unwrap(),
                server.path()
            ))
            .await
            .unwrap();

        // Populate the wallet with some dummy data so we have a balance of an asset to send.
        let receipt = server
            .get::<TransactionReceipt<CapeLedger>>("populatefortest")
            .await
            .unwrap();
        let info = server.get::<WalletSummary>("getinfo").await.unwrap();

        // One of the wallet's addresses (the faucet address) should have a nonzero balance of the
        // native asset, and at least one should have a 0 balance. Get one of each so we can
        // transfer from an account with non-zero balance to one with 0 balance. Note that in the
        // current setup, we can't easily transfer from one wallet to another, because each instance
        // of the server uses its own ledger. So we settle for an intra-wallet transfer.
        let mut unfunded_account = None;
        for address in info.addresses {
            if let BalanceInfo::Balance(0) = server
                .get::<BalanceInfo>(&format!(
                    "getbalance/address/{}/asset/{}",
                    address,
                    AssetCode::native()
                ))
                .await
                .unwrap()
            {
                unfunded_account = Some(address);
                break;
            }
        }
        let src_address: UserAddress = receipt.submitters[0].clone().into();
        let dst_address = unfunded_account.unwrap();

        // Make a transfer with a given sender address.
        server
            .get::<TransactionReceipt<CapeLedger>>(&format!(
                "send/sender/{}/asset/{}/recipient/{}/amount/{}/fee/{}",
                src_address,
                &AssetCode::native(),
                dst_address,
                100,
                1
            ))
            .await
            .unwrap();

        // Wait for the balance to show up.
        retry(|| async {
            server
                .get::<BalanceInfo>(&format!(
                    "getbalance/address/{}/asset/{}",
                    dst_address,
                    AssetCode::native()
                ))
                .await
                .unwrap()
                == BalanceInfo::Balance(100)
        })
        .await;

        // Check that the balance was deducted from the sending account.
        retry(|| async {
            server
                .get::<BalanceInfo>(&format!(
                    "getbalance/address/{}/asset/{}",
                    src_address,
                    AssetCode::native()
                ))
                .await
                .unwrap()
<<<<<<< HEAD
                == BalanceInfo::Balance(DEFAULT_NATIVE_AMT_IN_FAUCET_ADDR - 101)
=======
        );

        // Make a transfer without a sender address.
        server
            .get::<TransactionReceipt<CapeLedger>>(&format!(
                "send/asset/{}/recipient/{}/amount/{}/fee/{}",
                &AssetCode::native(),
                dst_address,
                100,
                1
            ))
            .await
            .unwrap();

        // Check that the balance was added to the receiver address.
        retry(|| async {
            server
                .get::<BalanceInfo>(&format!(
                    "getbalance/address/{}/asset/{}",
                    dst_address,
                    AssetCode::native()
                ))
                .await
                .unwrap()
                == BalanceInfo::Balance(200)
>>>>>>> eb9d9ce7
        })
        .await;
    }

    // Issue: https://github.com/EspressoSystems/cape/issues/600.
    #[async_std::test]
    #[traced_test]
    // #[ignore]
    async fn ignore_test_getaccount() {
        let server = TestServer::new().await;
        let mut rng = ChaChaRng::from_seed([1; 32]);

        // Should fail if a wallet is not already open.
        server
            .requires_wallet::<Account>(&format!(
                "getaccount/{}",
                UserKeyPair::generate(&mut rng).address(),
            ))
            .await;
        server
            .requires_wallet::<Account>(&format!(
                "getaccount/{}",
                UserKeyPair::generate(&mut rng).pub_key(),
            ))
            .await;
        server
            .requires_wallet::<Account>(&format!(
                "getaccount/{}",
                AuditorKeyPair::generate(&mut rng).pub_key(),
            ))
            .await;
        server
            .requires_wallet::<Account>(&format!(
                "getaccount/{}",
                FreezerKeyPair::generate(&mut rng).pub_key(),
            ))
            .await;

        // Now open a wallet.
        server
            .get::<()>(&format!(
                "newwallet/{}/my-password/path/{}",
                server.get::<String>("getmnemonic").await.unwrap(),
                server.path()
            ))
            .await
            .unwrap();
        // Populate the wallet with some dummy data so we have a balance of an asset to send.
        server
            .get::<TransactionReceipt<CapeLedger>>("populatefortest")
            .await
            .unwrap();

        // Get the wrapped asset type.
        let info = server.get::<WalletSummary>("getinfo").await.unwrap();
        let asset = if info.assets[0].definition.code == AssetCode::native() {
            info.assets[1].clone()
        } else {
            info.assets[0].clone()
        };

        // The wrapper addressœd it so we can check the account interface.
        let mut addresses = info.addresses.into_iter();
        let address = loop {
            let address = addresses.next().unwrap();
            println!(
                "{:?}",
                server
                    .get::<BalanceInfo>(&format!(
                        "getbalance/address/{}/asset/{}",
                        address,
                        AssetCode::native()
                    ))
                    .await
                    .unwrap()
            );
            if let BalanceInfo::Balance(DEFAULT_NATIVE_AMT_IN_WRAPPER_ADDR) = server
                .get::<BalanceInfo>(&format!(
                    "getbalance/address/{}/asset/{}",
                    address,
                    AssetCode::native()
                ))
                .await
                .unwrap()
            {
                break address;
            }
        };

        let mut account = server
            .get::<Account>(&format!("getaccount/{}", address))
            .await
            .unwrap();
        assert_eq!(account.records.len(), 2);
        assert_eq!(account.assets.len(), 2);

        // We don't know what order the records will be reported in, but we know that the native
        // transfer gets committed before the wrap, so we can figure out the UIDs and sort. The
        // faucet record should have UID 0, and the change output from the native transfer should be
        // 1. So our native record should have UID 2 and our wrapped record should be 3.
        let expected_records = vec![
            Record {
                address: address.clone(),
                asset: AssetCode::native(),
                amount: DEFAULT_NATIVE_AMT_IN_WRAPPER_ADDR,
                uid: 2,
            },
            Record {
                address,
                asset: asset.definition.code,
                amount: DEFAULT_WRAPPED_AMT,
                uid: 3,
            },
        ];
        account.records.sort_by_key(|rec| rec.uid);
        assert_eq!(account.records, expected_records);

        assert_eq!(account.assets[&AssetCode::native()], AssetInfo::native());
        assert_eq!(account.assets[&asset.definition.code], asset);
    }

    #[async_std::test]
    #[traced_test]
    async fn test_recoverkey() {
        let server = TestServer::new().await;

        // Should fail if a wallet is not already open.
        server
            .requires_wallet::<PubKey>(&format!("recoverkey/sending"))
            .await;
        server
            .requires_wallet::<PubKey>(&format!("recoverkey/sending/0"))
            .await;
        server
            .requires_wallet::<PubKey>(&format!("recoverkey/viewing"))
            .await;
        server
            .requires_wallet::<PubKey>(&format!("recoverkey/freezing"))
            .await;

        // Create a wallet and generate some keys, 2 of each type.
        let mnemonic = server.get::<String>("getmnemonic").await.unwrap();
        server
            .get::<()>(&format!(
                "newwallet/{}/my-password/path/{}",
                mnemonic,
                server.path()
            ))
            .await
            .unwrap();
        let mut keys = vec![];
        for ty in &["sending", "viewing", "freezing"] {
            for _ in 0..2 {
                keys.push(
                    server
                        .get::<PubKey>(&format!("newkey/{}", ty))
                        .await
                        .unwrap(),
                );
            }
        }

        // Close the wallet, create a new wallet with the same mnemonic, and recover the keys.
        let new_dir = TempDir::new("test_recover_key_path2").unwrap();
        server.get::<()>("closewallet").await.unwrap();
        server
            .get::<()>(&format!(
                "newwallet/{}/my-password/path/{}",
                mnemonic,
                fmt_path(new_dir.path())
            ))
            .await
            .unwrap();
        let mut recovered_keys = vec![];
        for ty in &["sending", "viewing", "freezing"] {
            for _ in 0..2 {
                recovered_keys.push(
                    server
                        .get::<PubKey>(&format!("recoverkey/{}", ty))
                        .await
                        .unwrap(),
                );
            }
        }
        assert_eq!(recovered_keys, keys);
    }
}<|MERGE_RESOLUTION|>--- conflicted
+++ resolved
@@ -1262,10 +1262,9 @@
                 ))
                 .await
                 .unwrap()
-<<<<<<< HEAD
                 == BalanceInfo::Balance(DEFAULT_NATIVE_AMT_IN_FAUCET_ADDR - 101)
-=======
-        );
+        })
+        .await;
 
         // Make a transfer without a sender address.
         server
@@ -1290,7 +1289,6 @@
                 .await
                 .unwrap()
                 == BalanceInfo::Balance(200)
->>>>>>> eb9d9ce7
         })
         .await;
     }
